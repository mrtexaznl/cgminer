--- conflicted
+++ resolved
@@ -6118,7 +6118,6 @@
 	if (!test_nonce(work, nonce)) {
 		inc_hw_errors(thr);
 		goto out;
-<<<<<<< HEAD
 	}
 	ret = true;
 	update_work_stats(thr, work);
@@ -6126,15 +6125,6 @@
 		applog(LOG_INFO, "Share below target");
 		goto  out;
 	}
-=======
-	}
-	ret = true;
-	update_work_stats(thr, work);
-	if (!fulltest(work->hash2, work->target)) {
-		applog(LOG_INFO, "Share below target");
-		goto  out;
-	}
->>>>>>> f8e28f25
 	submit_work_async(work);
 
 out:
