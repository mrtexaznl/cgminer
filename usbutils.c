/*
 * Copyright 2012-2013 Andrew Smith
 * Copyright 2013 Con Kolivas <kernel@kolivas.org>
 *
 * This program is free software; you can redistribute it and/or modify it
 * under the terms of the GNU General Public License as published by the Free
 * Software Foundation; either version 3 of the License, or (at your option)
 * any later version.  See COPYING for more details.
 */

#include "config.h"

#include <ctype.h>
#include <stdint.h>
#include <stdbool.h>

#include "logging.h"
#include "miner.h"
#include "usbutils.h"

#define NODEV(err) ((err) == LIBUSB_ERROR_NO_DEVICE || \
			(err) == LIBUSB_ERROR_PIPE || \
			(err) == LIBUSB_ERROR_OTHER || \
			(err) == LIBUSB_TRANSFER_NO_DEVICE || \
			(err) == LIBUSB_TRANSFER_STALL || \
			(err) == LIBUSB_TRANSFER_ERROR)

#define NOCONTROLDEV(err) ((err) == LIBUSB_ERROR_NO_DEVICE || \
			(err) == LIBUSB_ERROR_OTHER)

/*
 * WARNING - these assume DEVLOCK(cgpu, pstate) is called first and
 *  DEVUNLOCK(cgpu, pstate) in called in the same function with the same pstate
 *  given to DEVLOCK.
 *  You must call DEVUNLOCK(cgpu, pstate) before exiting the function or it will leave
 *  the thread Cancelability unrestored
 */
#define DEVWLOCK(cgpu, _pth_state) do { \
			pthread_setcancelstate(PTHREAD_CANCEL_DISABLE, &_pth_state); \
			cg_wlock(&cgpu->usbinfo.devlock); \
			} while (0)

#define DEVWUNLOCK(cgpu, _pth_state) do { \
			cg_wunlock(&cgpu->usbinfo.devlock); \
			pthread_setcancelstate(_pth_state, NULL); \
			} while (0)

#define DEVRLOCK(cgpu, _pth_state) do { \
			pthread_setcancelstate(PTHREAD_CANCEL_DISABLE, &_pth_state); \
			cg_rlock(&cgpu->usbinfo.devlock); \
			} while (0)

#define DEVRUNLOCK(cgpu, _pth_state) do { \
			cg_runlock(&cgpu->usbinfo.devlock); \
			pthread_setcancelstate(_pth_state, NULL); \
			} while (0)

#define USB_CONFIG 1

#ifdef WIN32
#define BFLSC_TIMEOUT_MS 999
#define BITFORCE_TIMEOUT_MS 999
#define BITFURY_TIMEOUT_MS 999
#define MODMINER_TIMEOUT_MS 999
#define AVALON_TIMEOUT_MS 999
#define KLONDIKE_TIMEOUT_MS 999
#define ICARUS_TIMEOUT_MS 999
#else
#define BFLSC_TIMEOUT_MS 300
#define BITFORCE_TIMEOUT_MS 200
#define BITFURY_TIMEOUT_MS 100
#define MODMINER_TIMEOUT_MS 100
#define AVALON_TIMEOUT_MS 200
#define KLONDIKE_TIMEOUT_MS 200
#define ICARUS_TIMEOUT_MS 200
#endif

#define USB_READ_MINPOLL 40

#define USB_EPS(_intx, _epinfosx) { \
		.interface = _intx, \
		.ctrl_transfer = _intx, \
		.epinfo_count = ARRAY_SIZE(_epinfosx), \
		.epinfos = _epinfosx \
	}

#define USB_EPS_CTRL(_inty, _ctrlinty, _epinfosy) { \
		.interface = _inty, \
		.ctrl_transfer = _ctrlinty, \
		.epinfo_count = ARRAY_SIZE(_epinfosy), \
		.epinfos = _epinfosy \
	}

#ifdef USE_BFLSC
// N.B. transfer size is 512 with USB2.0, but only 64 with USB1.1
static struct usb_epinfo bas_epinfos[] = {
	{ LIBUSB_TRANSFER_TYPE_BULK,	64,	EPI(1), 0, 0, 0 },
	{ LIBUSB_TRANSFER_TYPE_BULK,	64,	EPO(2), 0, 0, 0 }
};

static struct usb_intinfo bas_ints[] = {
	USB_EPS(0, bas_epinfos)
};
#endif

#ifdef USE_BITFORCE
// N.B. transfer size is 512 with USB2.0, but only 64 with USB1.1
static struct usb_epinfo bfl_epinfos[] = {
	{ LIBUSB_TRANSFER_TYPE_BULK,	64,	EPI(1), 0, 0, 0 },
	{ LIBUSB_TRANSFER_TYPE_BULK,	64,	EPO(2), 0, 0, 0 }
};

static struct usb_intinfo bfl_ints[] = {
	USB_EPS(0, bfl_epinfos)
};
#endif

#ifdef USE_BITFURY
static struct usb_epinfo bfu0_epinfos[] = {
	{ LIBUSB_TRANSFER_TYPE_INTERRUPT,	8,	EPI(2), 0, 0, 0 }
};

static struct usb_epinfo bfu1_epinfos[] = {
	{ LIBUSB_TRANSFER_TYPE_BULK,	16,	EPI(3), 0, 0, 0 },
	{ LIBUSB_TRANSFER_TYPE_BULK,	16,	EPO(4), 0, 0, 0 }
};

/* Default to interface 1 */
static struct usb_intinfo bfu_ints[] = {
	USB_EPS(1,  bfu1_epinfos),
	USB_EPS(0,  bfu0_epinfos)
};
#endif

#ifdef USE_MODMINER
static struct usb_epinfo mmq_epinfos[] = {
	{ LIBUSB_TRANSFER_TYPE_BULK,	64,	EPI(3), 0, 0, 0 },
	{ LIBUSB_TRANSFER_TYPE_BULK,	64,	EPO(3), 0, 0, 0 }
};

static struct usb_intinfo mmq_ints[] = {
	USB_EPS(1, mmq_epinfos)
};
#endif

#ifdef USE_AVALON
static struct usb_epinfo ava_epinfos[] = {
	{ LIBUSB_TRANSFER_TYPE_BULK,	64,	EPI(1), 0, 0, 0 },
	{ LIBUSB_TRANSFER_TYPE_BULK,	64,	EPO(2), 0, 0, 0 }
};

static struct usb_intinfo ava_ints[] = {
	USB_EPS(0, ava_epinfos)
};
#endif

#ifdef USE_KLONDIKE
static struct usb_epinfo kln_epinfos[] = {
	{ LIBUSB_TRANSFER_TYPE_BULK,	64,	EPI(1), 0, 0, 0 },
	{ LIBUSB_TRANSFER_TYPE_BULK,	64,	EPO(1), 0, 0, 0 }
};

static struct usb_intinfo kln_ints[] = {
	USB_EPS(0, kln_epinfos)
};
#endif

#ifdef USE_ICARUS
static struct usb_epinfo ica_epinfos[] = {
	{ LIBUSB_TRANSFER_TYPE_BULK,	64,	EPI(3), 0, 0, 0 },
	{ LIBUSB_TRANSFER_TYPE_BULK,	64,	EPO(2), 0, 0, 0 }
};

static struct usb_intinfo ica_ints[] = {
	USB_EPS(0, ica_epinfos)
};

static struct usb_epinfo amu_epinfos[] = {
	{ LIBUSB_TRANSFER_TYPE_BULK,	64,	EPI(1), 0, 0, 0 },
	{ LIBUSB_TRANSFER_TYPE_BULK,	64,	EPO(1), 0, 0, 0 }
};

static struct usb_intinfo amu_ints[] = {
	USB_EPS(0, amu_epinfos)
};

static struct usb_epinfo llt_epinfos[] = {
	{ LIBUSB_TRANSFER_TYPE_BULK,	64,	EPI(1), 0, 0, 0 },
	{ LIBUSB_TRANSFER_TYPE_BULK,	64,	EPO(2), 0, 0, 0 }
};

static struct usb_intinfo llt_ints[] = {
	USB_EPS(0, llt_epinfos)
};

static struct usb_epinfo cmr1_epinfos[] = {
	{ LIBUSB_TRANSFER_TYPE_BULK,	64,	EPI(1), 0, 0, 0 },
	{ LIBUSB_TRANSFER_TYPE_BULK,	64,	EPO(2), 0, 0, 0 }
};

static struct usb_intinfo cmr1_ints[] = {
	USB_EPS(0, cmr1_epinfos)
};

static struct usb_epinfo cmr2_epinfos0[] = {
	{ LIBUSB_TRANSFER_TYPE_BULK,	64,	EPI(1), 0, 0, 0 },
	{ LIBUSB_TRANSFER_TYPE_BULK,	64,	EPO(2), 0, 0, 0 }
};
static struct usb_epinfo cmr2_epinfos1[] = {
	{ LIBUSB_TRANSFER_TYPE_BULK,	64,	EPI(3), 0, 0, 0 },
	{ LIBUSB_TRANSFER_TYPE_BULK,	64,	EPO(4), 0, 0, 0 },
};
static struct usb_epinfo cmr2_epinfos2[] = {
	{ LIBUSB_TRANSFER_TYPE_BULK,	64,	EPI(5), 0, 0, 0 },
	{ LIBUSB_TRANSFER_TYPE_BULK,	64,	EPO(6), 0, 0, 0 },
};
static struct usb_epinfo cmr2_epinfos3[] = {
	{ LIBUSB_TRANSFER_TYPE_BULK,	64,	EPI(7), 0, 0, 0 },
	{ LIBUSB_TRANSFER_TYPE_BULK,	64,	EPO(8), 0, 0, 0 }
};

static struct usb_intinfo cmr2_ints[] = {
	USB_EPS_CTRL(0, 1, cmr2_epinfos0),
	USB_EPS_CTRL(1, 2, cmr2_epinfos1),
	USB_EPS_CTRL(2, 3, cmr2_epinfos2),
	USB_EPS_CTRL(3, 4, cmr2_epinfos3)
};
#endif

#define IDVENDOR_FTDI 0x0403

#define INTINFO(_ints) \
		.intinfo_count = ARRAY_SIZE(_ints), \
		.intinfos = _ints

#define USBEP(_usbdev, _intinfo, _epinfo) (_usbdev->found->intinfos[_intinfo].epinfos[_epinfo].ep)
#define THISIF(_found, _this) (_found->intinfos[_this].interface)
#define USBIF(_usbdev, _this) THISIF(_usbdev->found, _this)

// TODO: Add support for (at least) Isochronous endpoints
static struct usb_find_devices find_dev[] = {
#ifdef USE_BFLSC
	{
		.drv = DRIVER_bflsc,
		.name = "BAS",
		.ident = IDENT_BAS,
		.idVendor = IDVENDOR_FTDI,
		.idProduct = 0x6014,
		//.iManufacturer = "Butterfly Labs",
		.iProduct = "BitFORCE SHA256 SC",
		.config = 1,
		.timeout = BFLSC_TIMEOUT_MS,
		.latency = LATENCY_STD,
		INTINFO(bas_ints) },
#endif
#ifdef USE_BITFORCE
	{
		.drv = DRIVER_bitforce,
		.name = "BFL",
		.ident = IDENT_BFL,
		.idVendor = IDVENDOR_FTDI,
		.idProduct = 0x6014,
		.iManufacturer = "Butterfly Labs Inc.",
		.iProduct = "BitFORCE SHA256",
		.config = 1,
		.timeout = BITFORCE_TIMEOUT_MS,
		.latency = LATENCY_STD,
		INTINFO(bfl_ints) },
#endif
#ifdef USE_BITFURY
	{
		.drv = DRIVER_bitfury,
		.name = "BF1",
		.ident = IDENT_BFU,
		.idVendor = 0x03eb,
		.idProduct = 0x204b,
		.config = 1,
		.timeout = BITFURY_TIMEOUT_MS,
		.latency = LATENCY_UNUSED,
		.iManufacturer = "BPMC",
		.iProduct = "Bitfury BF1",
		INTINFO(bfu_ints)
	},
#endif
#ifdef USE_MODMINER
	{
		.drv = DRIVER_modminer,
		.name = "MMQ",
		.ident = IDENT_MMQ,
		.idVendor = 0x1fc9,
		.idProduct = 0x0003,
		.config = 1,
		.timeout = MODMINER_TIMEOUT_MS,
		.latency = LATENCY_UNUSED,
		INTINFO(mmq_ints) },
#endif
#ifdef USE_AVALON
	{
		.drv = DRIVER_avalon,
		.name = "BTB",
		.ident = IDENT_BTB,
		.idVendor = IDVENDOR_FTDI,
		.idProduct = 0x6001,
		.iManufacturer = "Burnin Electronics",
		.iProduct = "BitBurner",
		.config = 1,
		.timeout = AVALON_TIMEOUT_MS,
		.latency = 10,
		INTINFO(ava_ints) },
	{
		.drv = DRIVER_avalon,
		.name = "AVA",
		.ident = IDENT_AVA,
		.idVendor = IDVENDOR_FTDI,
		.idProduct = 0x6001,
		.config = 1,
		.timeout = AVALON_TIMEOUT_MS,
		.latency = 10,
		INTINFO(ava_ints) },
#endif
#ifdef USE_KLONDIKE
	{
		.drv = DRIVER_klondike,
		.name = "KLN",
		.ident = IDENT_KLN,
		.idVendor = 0x04D8,
		.idProduct = 0xF60A,
		.config = 1,
		.timeout = KLONDIKE_TIMEOUT_MS,
		.latency = 10,
		INTINFO(kln_ints) },
#endif
#ifdef USE_ICARUS
	{
		.drv = DRIVER_icarus,
		.name = "ICA",
		.ident = IDENT_ICA,
		.idVendor = 0x067b,
		.idProduct = 0x2303,
		.config = 1,
		.timeout = ICARUS_TIMEOUT_MS,
		.latency = LATENCY_UNUSED,
		INTINFO(ica_ints) },
	{
		.drv = DRIVER_icarus,
		.name = "AMU",
		.ident = IDENT_AMU,
		.idVendor = 0x10c4,
		.idProduct = 0xea60,
		.config = 1,
		.timeout = ICARUS_TIMEOUT_MS,
		.latency = LATENCY_UNUSED,
		INTINFO(amu_ints) },
	{
		.drv = DRIVER_icarus,
		.name = "BLT",
		.ident = IDENT_BLT,
		.idVendor = IDVENDOR_FTDI,
		.idProduct = 0x6001,
		.iProduct = "FT232R USB UART",
		.config = 1,
		.timeout = ICARUS_TIMEOUT_MS,
		.latency = LATENCY_STD,
		INTINFO(llt_ints) },
	// For any that don't match the above "BLT"
	{
		.drv = DRIVER_icarus,
		.name = "LLT",
		.ident = IDENT_LLT,
		.idVendor = IDVENDOR_FTDI,
		.idProduct = 0x6001,
		.config = 1,
		.timeout = ICARUS_TIMEOUT_MS,
		.latency = LATENCY_STD,
		INTINFO(llt_ints) },
	{
		.drv = DRIVER_icarus,
		.name = "CMR",
		.ident = IDENT_CMR1,
		.idVendor = IDVENDOR_FTDI,
		.idProduct = 0x6014,
		.iProduct = "Cairnsmore1",
		.config = 1,
		.timeout = ICARUS_TIMEOUT_MS,
		.latency = LATENCY_STD,
		INTINFO(cmr1_ints) },
	{
		.drv = DRIVER_icarus,
		.name = "CMR",
		.ident = IDENT_CMR2,
		.idVendor = IDVENDOR_FTDI,
		.idProduct = 0x8350,
		.iProduct = "Cairnsmore1",
		.config = 1,
		.timeout = ICARUS_TIMEOUT_MS,
		.latency = LATENCY_STD,
		INTINFO(cmr2_ints) },
#endif
	{ DRIVER_MAX, NULL, 0, 0, 0, NULL, NULL, 0, 0, 0, 0, NULL }
};

#define STRBUFLEN 256
static const char *BLANK = "";
static const char *space = " ";
static const char *nodatareturned = "no data returned ";

#define IOERR_CHECK(cgpu, err) \
		if (err == LIBUSB_ERROR_IO) { \
			cgpu->usbinfo.ioerr_count++; \
			cgpu->usbinfo.continuous_ioerr_count++; \
		} else { \
			cgpu->usbinfo.continuous_ioerr_count = 0; \
		}

#if 0 // enable USBDEBUG - only during development testing
 static const char *debug_true_str = "true";
 static const char *debug_false_str = "false";
 static const char *nodevstr = "=NODEV";
 #define bool_str(boo) ((boo) ? debug_true_str : debug_false_str)
 #define isnodev(err) (NODEV(err) ? nodevstr : BLANK)
 #define USBDEBUG(fmt, ...) applog(LOG_WARNING, fmt, ##__VA_ARGS__)
#else
 #define USBDEBUG(fmt, ...)
#endif

// For device limits by driver
static struct driver_count {
	uint32_t count;
	uint32_t limit;
} drv_count[DRIVER_MAX];

// For device limits by list of bus/dev
static struct usb_busdev {
	int bus_number;
	int device_address;
	void *resource1;
	void *resource2;
} *busdev;

static int busdev_count = 0;

// Total device limit
static int total_count = 0;
static int total_limit = 999999;

struct usb_in_use_list {
	struct usb_busdev in_use;
	struct usb_in_use_list *prev;
	struct usb_in_use_list *next;
};

// List of in use devices
static struct usb_in_use_list *in_use_head = NULL;

struct resource_work {
	bool lock;
	const char *dname;
	uint8_t bus_number;
	uint8_t device_address;
	struct resource_work *next;
};

// Pending work for the reslock thread
struct resource_work *res_work_head = NULL;

struct resource_reply {
	uint8_t bus_number;
	uint8_t device_address;
	bool got;
	struct resource_reply *next;
};

// Replies to lock requests
struct resource_reply *res_reply_head = NULL;

// Some stats need to always be defined
#define SEQ0 0
#define SEQ1 1

// NONE must be 0 - calloced
#define MODE_NONE 0
#define MODE_CTRL_READ (1 << 0)
#define MODE_CTRL_WRITE (1 << 1)
#define MODE_BULK_READ (1 << 2)
#define MODE_BULK_WRITE (1 << 3)

// Set this to 0 to remove stats processing
#define DO_USB_STATS 1

static bool stats_initialised = false;

#if DO_USB_STATS

#define MODE_SEP_STR "+"
#define MODE_NONE_STR "X"
#define MODE_CTRL_READ_STR "cr"
#define MODE_CTRL_WRITE_STR "cw"
#define MODE_BULK_READ_STR "br"
#define MODE_BULK_WRITE_STR "bw"

// One for each CMD, TIMEOUT, ERROR
struct cg_usb_stats_item {
	uint64_t count;
	double total_delay;
	double min_delay;
	double max_delay;
	struct timeval first;
	struct timeval last;
};

#define CMD_CMD 0
#define CMD_TIMEOUT 1
#define CMD_ERROR 2

// One for each C_CMD
struct cg_usb_stats_details {
	int seq;
	uint32_t modes;
	struct cg_usb_stats_item item[CMD_ERROR+1];
};

// One for each device
struct cg_usb_stats {
	char *name;
	int device_id;
	struct cg_usb_stats_details *details;
};

static struct cg_usb_stats *usb_stats = NULL;
static int next_stat = USB_NOSTAT;

#define SECTOMS(s) ((int)((s) * 1000))

#define USB_STATS(sgpu_, sta_, fin_, err_, mode_, cmd_, seq_, tmo_) \
		stats(sgpu_, sta_, fin_, err_, mode_, cmd_, seq_, tmo_)
#define STATS_TIMEVAL(tv_) cgtime(tv_)
#define USB_REJECT(sgpu_, mode_) rejected_inc(sgpu_, mode_)

#else
#define USB_STATS(sgpu_, sta_, fin_, err_, mode_, cmd_, seq_, tmo_)
#define STATS_TIMEVAL(tv_)
#define USB_REJECT(sgpu_, mode_)

#endif // DO_USB_STATS

/* Create usb_commands array from USB_PARSE_COMMANDS macro in usbutils.h */
char *usb_commands[] = {
	USB_PARSE_COMMANDS(JUMPTABLE)
	"Null"
};

#ifdef EOL
#undef EOL
#endif
#define EOL "\n"

static const char *DESDEV = "Device";
static const char *DESCON = "Config";
static const char *DESSTR = "String";
static const char *DESINT = "Interface";
static const char *DESEP = "Endpoint";
static const char *DESHID = "HID";
static const char *DESRPT = "Report";
static const char *DESPHY = "Physical";
static const char *DESHUB = "Hub";

static const char *EPIN = "In: ";
static const char *EPOUT = "Out: ";
static const char *EPX = "?: ";

static const char *CONTROL = "Control";
static const char *ISOCHRONOUS_X = "Isochronous+?";
static const char *ISOCHRONOUS_N_X = "Isochronous+None+?";
static const char *ISOCHRONOUS_N_D = "Isochronous+None+Data";
static const char *ISOCHRONOUS_N_F = "Isochronous+None+Feedback";
static const char *ISOCHRONOUS_N_I = "Isochronous+None+Implicit";
static const char *ISOCHRONOUS_A_X = "Isochronous+Async+?";
static const char *ISOCHRONOUS_A_D = "Isochronous+Async+Data";
static const char *ISOCHRONOUS_A_F = "Isochronous+Async+Feedback";
static const char *ISOCHRONOUS_A_I = "Isochronous+Async+Implicit";
static const char *ISOCHRONOUS_D_X = "Isochronous+Adaptive+?";
static const char *ISOCHRONOUS_D_D = "Isochronous+Adaptive+Data";
static const char *ISOCHRONOUS_D_F = "Isochronous+Adaptive+Feedback";
static const char *ISOCHRONOUS_D_I = "Isochronous+Adaptive+Implicit";
static const char *ISOCHRONOUS_S_X = "Isochronous+Sync+?";
static const char *ISOCHRONOUS_S_D = "Isochronous+Sync+Data";
static const char *ISOCHRONOUS_S_F = "Isochronous+Sync+Feedback";
static const char *ISOCHRONOUS_S_I = "Isochronous+Sync+Implicit";
static const char *BULK = "Bulk";
static const char *INTERRUPT = "Interrupt";
static const char *UNKNOWN = "Unknown";

static const char *destype(uint8_t bDescriptorType)
{
	switch (bDescriptorType) {
		case LIBUSB_DT_DEVICE:
			return DESDEV;
		case LIBUSB_DT_CONFIG:
			return DESCON;
		case LIBUSB_DT_STRING:
			return DESSTR;
		case LIBUSB_DT_INTERFACE:
			return DESINT;
		case LIBUSB_DT_ENDPOINT:
			return DESEP;
		case LIBUSB_DT_HID:
			return DESHID;
		case LIBUSB_DT_REPORT:
			return DESRPT;
		case LIBUSB_DT_PHYSICAL:
			return DESPHY;
		case LIBUSB_DT_HUB:
			return DESHUB;
	}
	return UNKNOWN;
}

static const char *epdir(uint8_t bEndpointAddress)
{
	switch (bEndpointAddress & LIBUSB_ENDPOINT_DIR_MASK) {
		case LIBUSB_ENDPOINT_IN:
			return EPIN;
		case LIBUSB_ENDPOINT_OUT:
			return EPOUT;
	}
	return EPX;
}

static const char *epatt(uint8_t bmAttributes)
{
	switch(bmAttributes & LIBUSB_TRANSFER_TYPE_MASK) {
		case LIBUSB_TRANSFER_TYPE_CONTROL:
			return CONTROL;
		case LIBUSB_TRANSFER_TYPE_BULK:
			return BULK;
		case LIBUSB_TRANSFER_TYPE_INTERRUPT:
			return INTERRUPT;
		case LIBUSB_TRANSFER_TYPE_ISOCHRONOUS:
			switch(bmAttributes & LIBUSB_ISO_SYNC_TYPE_MASK) {
				case LIBUSB_ISO_SYNC_TYPE_NONE:
					switch(bmAttributes & LIBUSB_ISO_USAGE_TYPE_MASK) {
						case LIBUSB_ISO_USAGE_TYPE_DATA:
							return ISOCHRONOUS_N_D;
						case LIBUSB_ISO_USAGE_TYPE_FEEDBACK:
							return ISOCHRONOUS_N_F;
						case LIBUSB_ISO_USAGE_TYPE_IMPLICIT:
							return ISOCHRONOUS_N_I;
					}
					return ISOCHRONOUS_N_X;
				case LIBUSB_ISO_SYNC_TYPE_ASYNC:
					switch(bmAttributes & LIBUSB_ISO_USAGE_TYPE_MASK) {
						case LIBUSB_ISO_USAGE_TYPE_DATA:
							return ISOCHRONOUS_A_D;
						case LIBUSB_ISO_USAGE_TYPE_FEEDBACK:
							return ISOCHRONOUS_A_F;
						case LIBUSB_ISO_USAGE_TYPE_IMPLICIT:
							return ISOCHRONOUS_A_I;
					}
					return ISOCHRONOUS_A_X;
				case LIBUSB_ISO_SYNC_TYPE_ADAPTIVE:
					switch(bmAttributes & LIBUSB_ISO_USAGE_TYPE_MASK) {
						case LIBUSB_ISO_USAGE_TYPE_DATA:
							return ISOCHRONOUS_D_D;
						case LIBUSB_ISO_USAGE_TYPE_FEEDBACK:
							return ISOCHRONOUS_D_F;
						case LIBUSB_ISO_USAGE_TYPE_IMPLICIT:
							return ISOCHRONOUS_D_I;
					}
					return ISOCHRONOUS_D_X;
				case LIBUSB_ISO_SYNC_TYPE_SYNC:
					switch(bmAttributes & LIBUSB_ISO_USAGE_TYPE_MASK) {
						case LIBUSB_ISO_USAGE_TYPE_DATA:
							return ISOCHRONOUS_S_D;
						case LIBUSB_ISO_USAGE_TYPE_FEEDBACK:
							return ISOCHRONOUS_S_F;
						case LIBUSB_ISO_USAGE_TYPE_IMPLICIT:
							return ISOCHRONOUS_S_I;
					}
					return ISOCHRONOUS_S_X;
			}
			return ISOCHRONOUS_X;
	}

	return UNKNOWN;
}

static void append(char **buf, char *append, size_t *off, size_t *len)
{
	int new = strlen(append);
	if ((new + *off) >= *len)
	{
		*len *= 2;
		*buf = realloc(*buf, *len);
		if (unlikely(!*buf))
			quit(1, "USB failed to realloc append");
	}

	strcpy(*buf + *off, append);
	*off += new;
}

static bool setgetdes(ssize_t count, libusb_device *dev, struct libusb_device_handle *handle, struct libusb_config_descriptor **config, int cd, char **buf, size_t *off, size_t *len)
{
	char tmp[512];
	int err;

	err = libusb_set_configuration(handle, cd);
	if (err) {
		snprintf(tmp, sizeof(tmp), EOL "  ** dev %d: Failed to set config descriptor to %d, err %d",
				(int)count, cd, err);
		append(buf, tmp, off, len);
		return false;
	}

	err = libusb_get_active_config_descriptor(dev, config);
	if (err) {
		snprintf(tmp, sizeof(tmp), EOL "  ** dev %d: Failed to get active config descriptor set to %d, err %d",
				(int)count, cd, err);
		append(buf, tmp, off, len);
		return false;
	}

	snprintf(tmp, sizeof(tmp), EOL "  ** dev %d: Set & Got active config descriptor to %d, err %d",
			(int)count, cd, err);
	append(buf, tmp, off, len);
	return true;
}

static void usb_full(ssize_t *count, libusb_device *dev, char **buf, size_t *off, size_t *len, int level)
{
	struct libusb_device_descriptor desc;
	uint8_t bus_number;
	uint8_t device_address;
	struct libusb_device_handle *handle;
	struct libusb_config_descriptor *config;
	const struct libusb_interface_descriptor *idesc;
	const struct libusb_endpoint_descriptor *epdesc;
	unsigned char man[STRBUFLEN+1];
	unsigned char prod[STRBUFLEN+1];
	unsigned char ser[STRBUFLEN+1];
	char tmp[512];
	int err, i, j, k;

	err = libusb_get_device_descriptor(dev, &desc);
	if (opt_usb_list_all && err) {
		snprintf(tmp, sizeof(tmp), EOL ".USB dev %d: Failed to get descriptor, err %d",
					(int)(++(*count)), err);
		append(buf, tmp, off, len);
		return;
	}

	bus_number = libusb_get_bus_number(dev);
	device_address = libusb_get_device_address(dev);

	if (!opt_usb_list_all) {
		bool known = false;

		for (i = 0; find_dev[i].drv != DRIVER_MAX; i++)
			if ((find_dev[i].idVendor == desc.idVendor) &&
			    (find_dev[i].idProduct == desc.idProduct)) {
				known = true;
				break;
			}

		if (!known)
			return;
	}

	(*count)++;

	if (level == 0) {
		snprintf(tmp, sizeof(tmp), EOL ".USB dev %d: Bus %d Device %d ID: %04x:%04x",
				(int)(*count), (int)bus_number, (int)device_address,
				desc.idVendor, desc.idProduct);
	} else {
		snprintf(tmp, sizeof(tmp), EOL ".USB dev %d: Bus %d Device %d Device Descriptor:" EOL "\tLength: %d" EOL
			"\tDescriptor Type: %s" EOL "\tUSB: %04x" EOL "\tDeviceClass: %d" EOL
			"\tDeviceSubClass: %d" EOL "\tDeviceProtocol: %d" EOL "\tMaxPacketSize0: %d" EOL
			"\tidVendor: %04x" EOL "\tidProduct: %04x" EOL "\tDeviceRelease: %x" EOL
			"\tNumConfigurations: %d",
				(int)(*count), (int)bus_number, (int)device_address,
				(int)(desc.bLength), destype(desc.bDescriptorType),
				desc.bcdUSB, (int)(desc.bDeviceClass), (int)(desc.bDeviceSubClass),
				(int)(desc.bDeviceProtocol), (int)(desc.bMaxPacketSize0),
				desc.idVendor, desc.idProduct, desc.bcdDevice,
				(int)(desc.bNumConfigurations));
	}
	append(buf, tmp, off, len);

	err = libusb_open(dev, &handle);
	if (err) {
		snprintf(tmp, sizeof(tmp), EOL "  ** dev %d: Failed to open, err %d", (int)(*count), err);
		append(buf, tmp, off, len);
		return;
	}

	err = libusb_get_string_descriptor_ascii(handle, desc.iManufacturer, man, STRBUFLEN);
	if (err < 0)
		snprintf((char *)man, sizeof(man), "** err(%d)%s", err, libusb_error_name(err));

	err = libusb_get_string_descriptor_ascii(handle, desc.iProduct, prod, STRBUFLEN);
	if (err < 0)
		snprintf((char *)prod, sizeof(prod), "** err(%d)%s", err, libusb_error_name(err));

	if (level == 0) {
		libusb_close(handle);
		snprintf(tmp, sizeof(tmp), EOL "  Manufacturer: '%s'" EOL "  Product: '%s'", man, prod);
		append(buf, tmp, off, len);
		return;
	}

	if (libusb_kernel_driver_active(handle, 0) == 1) {
		snprintf(tmp, sizeof(tmp), EOL "   * dev %d: kernel attached", (int)(*count));
		append(buf, tmp, off, len);
	}

	err = libusb_get_active_config_descriptor(dev, &config);
	if (err) {
		if (!setgetdes(*count, dev, handle, &config, 1, buf, off, len)
		&&  !setgetdes(*count, dev, handle, &config, 0, buf, off, len)) {
			libusb_close(handle);
			snprintf(tmp, sizeof(tmp), EOL "  ** dev %d: Failed to set config descriptor to %d or %d",
					(int)(*count), 1, 0);
			append(buf, tmp, off, len);
			return;
		}
	}

	snprintf(tmp, sizeof(tmp), EOL "     dev %d: Active Config:" EOL "\tDescriptorType: %s" EOL
			"\tNumInterfaces: %d" EOL "\tConfigurationValue: %d" EOL
			"\tAttributes: %d" EOL "\tMaxPower: %d",
				(int)(*count), destype(config->bDescriptorType),
				(int)(config->bNumInterfaces), (int)(config->iConfiguration),
				(int)(config->bmAttributes), (int)(config->MaxPower));
	append(buf, tmp, off, len);

	for (i = 0; i < (int)(config->bNumInterfaces); i++) {
		for (j = 0; j < config->interface[i].num_altsetting; j++) {
			idesc = &(config->interface[i].altsetting[j]);

			snprintf(tmp, sizeof(tmp), EOL "     _dev %d: Interface Descriptor %d:" EOL
					"\tDescriptorType: %s" EOL "\tInterfaceNumber: %d" EOL
					"\tNumEndpoints: %d" EOL "\tInterfaceClass: %d" EOL
					"\tInterfaceSubClass: %d" EOL "\tInterfaceProtocol: %d",
						(int)(*count), j, destype(idesc->bDescriptorType),
						(int)(idesc->bInterfaceNumber),
						(int)(idesc->bNumEndpoints),
						(int)(idesc->bInterfaceClass),
						(int)(idesc->bInterfaceSubClass),
						(int)(idesc->bInterfaceProtocol));
			append(buf, tmp, off, len);

			for (k = 0; k < (int)(idesc->bNumEndpoints); k++) {
				epdesc = &(idesc->endpoint[k]);

				snprintf(tmp, sizeof(tmp), EOL "     __dev %d: Interface %d Endpoint %d:" EOL
						"\tDescriptorType: %s" EOL
						"\tEndpointAddress: %s0x%x" EOL
						"\tAttributes: %s" EOL "\tMaxPacketSize: %d" EOL
						"\tInterval: %d" EOL "\tRefresh: %d",
							(int)(*count), (int)(idesc->bInterfaceNumber), k,
							destype(epdesc->bDescriptorType),
							epdir(epdesc->bEndpointAddress),
							(int)(epdesc->bEndpointAddress),
							epatt(epdesc->bmAttributes),
							epdesc->wMaxPacketSize,
							(int)(epdesc->bInterval),
							(int)(epdesc->bRefresh));
				append(buf, tmp, off, len);
			}
		}
	}

	libusb_free_config_descriptor(config);
	config = NULL;

	err = libusb_get_string_descriptor_ascii(handle, desc.iSerialNumber, ser, STRBUFLEN);
	if (err < 0)
		snprintf((char *)ser, sizeof(ser), "** err(%d)%s", err, libusb_error_name(err));

	snprintf(tmp, sizeof(tmp), EOL "     dev %d: More Info:" EOL "\tManufacturer: '%s'" EOL
			"\tProduct: '%s'" EOL "\tSerial '%s'",
				(int)(*count), man, prod, ser);
	append(buf, tmp, off, len);

	libusb_close(handle);
}

// Function to dump all USB devices
void usb_all(int level)
{
	libusb_device **list;
	ssize_t count, i, j;
	char *buf;
	size_t len, off;

	count = libusb_get_device_list(NULL, &list);
	if (count < 0) {
		applog(LOG_ERR, "USB all: failed, err %d%s", (int)count, libusb_error_name((int)count));
		return;
	}

	if (count == 0)
		applog(LOG_WARNING, "USB all: found no devices");
	else
	{
		len = 10000;
		buf = malloc(len+1);
		if (unlikely(!buf))
			quit(1, "USB failed to malloc buf in usb_all");

		sprintf(buf, "USB all: found %d devices", (int)count);
		off = strlen(buf);

		if (!opt_usb_list_all)
			append(&buf, " - listing known devices", &off, &len);

		j = -1;
		for (i = 0; i < count; i++)
			usb_full(&j, list[i], &buf, &off, &len, level);

		_applog(LOG_WARNING, buf);

		free(buf);

		if (j == -1)
			applog(LOG_WARNING, "No known USB devices");
		else
			applog(LOG_WARNING, "%d %sUSB devices",
				(int)(++j), opt_usb_list_all ? BLANK : "known ");

	}

	libusb_free_device_list(list, 1);
}

static void cgusb_check_init()
{
	mutex_lock(&cgusb_lock);

	if (stats_initialised == false) {
		// N.B. environment LIBUSB_DEBUG also sets libusb_set_debug()
		if (opt_usbdump >= 0) {
			libusb_set_debug(NULL, opt_usbdump);
			usb_all(opt_usbdump);
		}
		stats_initialised = true;
	}

	mutex_unlock(&cgusb_lock);
}

const char *usb_cmdname(enum usb_cmds cmd)
{
	cgusb_check_init();

	return usb_commands[cmd];
}

void usb_applog(struct cgpu_info *cgpu, enum usb_cmds cmd, char *msg, int amount, int err)
{
	if (msg && !*msg)
		msg = NULL;

	if (!msg && amount == 0 && err == LIBUSB_SUCCESS)
		msg = (char *)nodatareturned;

        applog(LOG_ERR, "%s%i: %s failed%s%s (err=%d amt=%d)",
                        cgpu->drv->name, cgpu->device_id,
                        usb_cmdname(cmd),
                        msg ? space : BLANK, msg ? msg : BLANK,
                        err, amount);
}

static void in_use_store_ress(uint8_t bus_number, uint8_t device_address, void *resource1, void *resource2)
{
	struct usb_in_use_list *in_use_tmp;
	bool found = false, empty = true;

	mutex_lock(&cgusb_lock);
	in_use_tmp = in_use_head;
	while (in_use_tmp) {
		if (in_use_tmp->in_use.bus_number == (int)bus_number &&
			in_use_tmp->in_use.device_address == (int)device_address) {
			found = true;

			if (in_use_tmp->in_use.resource1)
				empty = false;
			in_use_tmp->in_use.resource1 = resource1;

			if (in_use_tmp->in_use.resource2)
				empty = false;
			in_use_tmp->in_use.resource2 = resource2;

			break;
		}
		in_use_tmp = in_use_tmp->next;
	}
	mutex_unlock(&cgusb_lock);

	if (found == false)
		applog(LOG_ERR, "FAIL: USB store_ress not found (%d:%d)",
				(int)bus_number, (int)device_address);

	if (empty == false)
		applog(LOG_ERR, "FAIL: USB store_ress not empty (%d:%d)",
				(int)bus_number, (int)device_address);
}

static void in_use_get_ress(uint8_t bus_number, uint8_t device_address, void **resource1, void **resource2)
{
	struct usb_in_use_list *in_use_tmp;
	bool found = false, empty = false;

	mutex_lock(&cgusb_lock);
	in_use_tmp = in_use_head;
	while (in_use_tmp) {
		if (in_use_tmp->in_use.bus_number == (int)bus_number &&
			in_use_tmp->in_use.device_address == (int)device_address) {
			found = true;

			if (!in_use_tmp->in_use.resource1)
				empty = true;
			*resource1 = in_use_tmp->in_use.resource1;
			in_use_tmp->in_use.resource1 = NULL;

			if (!in_use_tmp->in_use.resource2)
				empty = true;
			*resource2 = in_use_tmp->in_use.resource2;
			in_use_tmp->in_use.resource2 = NULL;

			break;
		}
		in_use_tmp = in_use_tmp->next;
	}
	mutex_unlock(&cgusb_lock);

	if (found == false)
		applog(LOG_ERR, "FAIL: USB get_lock not found (%d:%d)",
				(int)bus_number, (int)device_address);

	if (empty == true)
		applog(LOG_ERR, "FAIL: USB get_lock empty (%d:%d)",
				(int)bus_number, (int)device_address);
}

static bool __is_in_use(uint8_t bus_number, uint8_t device_address)
{
	struct usb_in_use_list *in_use_tmp;
	bool ret = false;

	in_use_tmp = in_use_head;
	while (in_use_tmp) {
		if (in_use_tmp->in_use.bus_number == (int)bus_number &&
		    in_use_tmp->in_use.device_address == (int)device_address) {
			ret = true;
			break;
		}
		in_use_tmp = in_use_tmp->next;
	}

	return ret;
}

static bool is_in_use_bd(uint8_t bus_number, uint8_t device_address)
{
	bool ret;

	mutex_lock(&cgusb_lock);
	ret = __is_in_use(bus_number, device_address);
	mutex_unlock(&cgusb_lock);
	return ret;
}

static bool is_in_use(libusb_device *dev)
{
	return is_in_use_bd(libusb_get_bus_number(dev), libusb_get_device_address(dev));
}

static void add_in_use(uint8_t bus_number, uint8_t device_address)
{
	struct usb_in_use_list *in_use_tmp;
	bool found = false;

	mutex_lock(&cgusb_lock);
	if (unlikely(__is_in_use(bus_number, device_address))) {
		found = true;
		goto nofway;
	}

	in_use_tmp = calloc(1, sizeof(*in_use_tmp));
	if (unlikely(!in_use_tmp))
		quit(1, "USB failed to calloc in_use_tmp");
	in_use_tmp->in_use.bus_number = (int)bus_number;
	in_use_tmp->in_use.device_address = (int)device_address;
	in_use_tmp->next = in_use_head;
	if (in_use_head)
		in_use_head->prev = in_use_tmp;
	in_use_head = in_use_tmp;
nofway:
	mutex_unlock(&cgusb_lock);

	if (found)
		applog(LOG_ERR, "FAIL: USB add already in use (%d:%d)",
				(int)bus_number, (int)device_address);
}

static void remove_in_use(uint8_t bus_number, uint8_t device_address)
{
	struct usb_in_use_list *in_use_tmp;
	bool found = false;

	mutex_lock(&cgusb_lock);

	in_use_tmp = in_use_head;
	while (in_use_tmp) {
		if (in_use_tmp->in_use.bus_number == (int)bus_number &&
		    in_use_tmp->in_use.device_address == (int)device_address) {
			found = true;
			if (in_use_tmp == in_use_head) {
				in_use_head = in_use_head->next;
				if (in_use_head)
					in_use_head->prev = NULL;
			} else {
				in_use_tmp->prev->next = in_use_tmp->next;
				if (in_use_tmp->next)
					in_use_tmp->next->prev = in_use_tmp->prev;
			}
			free(in_use_tmp);
			break;
		}
		in_use_tmp = in_use_tmp->next;
	}

	mutex_unlock(&cgusb_lock);

	if (!found)
		applog(LOG_ERR, "FAIL: USB remove not already in use (%d:%d)",
				(int)bus_number, (int)device_address);
}

static bool cgminer_usb_lock_bd(struct device_drv *drv, uint8_t bus_number, uint8_t device_address)
{
	struct resource_work *res_work;
	bool ret;

	applog(LOG_DEBUG, "USB lock %s %d-%d", drv->dname, (int)bus_number, (int)device_address);

	res_work = calloc(1, sizeof(*res_work));
	if (unlikely(!res_work))
		quit(1, "USB failed to calloc lock res_work");
	res_work->lock = true;
	res_work->dname = (const char *)(drv->dname);
	res_work->bus_number = bus_number;
	res_work->device_address = device_address;

	mutex_lock(&cgusbres_lock);
	res_work->next = res_work_head;
	res_work_head = res_work;
	mutex_unlock(&cgusbres_lock);

	cgsem_post(&usb_resource_sem);

	// TODO: add a timeout fail - restart the resource thread?
	while (true) {
		cgsleep_ms(50);

		mutex_lock(&cgusbres_lock);
		if (res_reply_head) {
			struct resource_reply *res_reply_prev = NULL;
			struct resource_reply *res_reply = res_reply_head;
			while (res_reply) {
				if (res_reply->bus_number == bus_number &&
					res_reply->device_address == device_address) {

					if (res_reply_prev)
						res_reply_prev->next = res_reply->next;
					else
						res_reply_head = res_reply->next;

					mutex_unlock(&cgusbres_lock);

					ret = res_reply->got;

					free(res_reply);

					return ret;
				}
				res_reply_prev = res_reply;
				res_reply = res_reply->next;
			}
		}
		mutex_unlock(&cgusbres_lock);
	}
}

static bool cgminer_usb_lock(struct device_drv *drv, libusb_device *dev)
{
	return cgminer_usb_lock_bd(drv, libusb_get_bus_number(dev), libusb_get_device_address(dev));
}

static void cgminer_usb_unlock_bd(struct device_drv *drv, uint8_t bus_number, uint8_t device_address)
{
	struct resource_work *res_work;

	applog(LOG_DEBUG, "USB unlock %s %d-%d", drv->dname, (int)bus_number, (int)device_address);

	res_work = calloc(1, sizeof(*res_work));
	if (unlikely(!res_work))
		quit(1, "USB failed to calloc unlock res_work");
	res_work->lock = false;
	res_work->dname = (const char *)(drv->dname);
	res_work->bus_number = bus_number;
	res_work->device_address = device_address;

	mutex_lock(&cgusbres_lock);
	res_work->next = res_work_head;
	res_work_head = res_work;
	mutex_unlock(&cgusbres_lock);

	cgsem_post(&usb_resource_sem);

	return;
}

static void cgminer_usb_unlock(struct device_drv *drv, libusb_device *dev)
{
	cgminer_usb_unlock_bd(drv, libusb_get_bus_number(dev), libusb_get_device_address(dev));
}

static struct cg_usb_device *free_cgusb(struct cg_usb_device *cgusb)
{
	applog(LOG_DEBUG, "USB free %s", cgusb->found->name);

	if (cgusb->serial_string && cgusb->serial_string != BLANK)
		free(cgusb->serial_string);

	if (cgusb->manuf_string && cgusb->manuf_string != BLANK)
		free(cgusb->manuf_string);

	if (cgusb->prod_string && cgusb->prod_string != BLANK)
		free(cgusb->prod_string);

	if (cgusb->descriptor)
		free(cgusb->descriptor);

	free(cgusb->found);

	if (cgusb->buffer)
		free(cgusb->buffer);

	free(cgusb);

	return NULL;
}

static void _usb_uninit(struct cgpu_info *cgpu)
{
	int ifinfo;

	// May have happened already during a failed initialisation
	//  if release_cgpu() was called due to a USB NODEV(err)
	if (!cgpu->usbdev)
		return;

	applog(LOG_DEBUG, "USB uninit %s%i",
			cgpu->drv->name, cgpu->device_id);

	if (cgpu->usbdev->handle) {
		for (ifinfo = cgpu->usbdev->found->intinfo_count - 1; ifinfo >= 0; ifinfo--) {
			libusb_release_interface(cgpu->usbdev->handle,
						 THISIF(cgpu->usbdev->found, ifinfo));
		}
#ifdef LINUX
		libusb_attach_kernel_driver(cgpu->usbdev->handle, THISIF(cgpu->usbdev->found, ifinfo));
#endif
		cg_wlock(&cgusb_fd_lock);
		libusb_close(cgpu->usbdev->handle);
		cgpu->usbdev->handle = NULL;
		cg_wunlock(&cgusb_fd_lock);
	}
	cgpu->usbdev = free_cgusb(cgpu->usbdev);
}

void usb_uninit(struct cgpu_info *cgpu)
{
	int pstate;

	DEVWLOCK(cgpu, pstate);

	_usb_uninit(cgpu);

	DEVWUNLOCK(cgpu, pstate);
}

/* We have dropped the read devlock before entering this function but we pick
 * up the write lock to prevent any attempts to work on dereferenced code once
 * the nodev flag has been set. */
static void release_cgpu(struct cgpu_info *cgpu)
{
	struct cg_usb_device *cgusb = cgpu->usbdev;
	struct cgpu_info *lookcgpu;
	int i;

	// It has already been done
	if (cgpu->usbinfo.nodev)
		return;

	applog(LOG_DEBUG, "USB release %s%i",
			cgpu->drv->name, cgpu->device_id);

	zombie_devs++;
	total_count--;
	drv_count[cgpu->drv->drv_id].count--;

	cgpu->usbinfo.nodev = true;
	cgpu->usbinfo.nodev_count++;
	cgtime(&cgpu->usbinfo.last_nodev);

	// Any devices sharing the same USB device should be marked also
	for (i = 0; i < total_devices; i++) {
		lookcgpu = get_devices(i);
		if (lookcgpu != cgpu && lookcgpu->usbdev == cgusb) {
			total_count--;
			drv_count[lookcgpu->drv->drv_id].count--;

			lookcgpu->usbinfo.nodev = true;
			lookcgpu->usbinfo.nodev_count++;
			memcpy(&(lookcgpu->usbinfo.last_nodev),
				&(cgpu->usbinfo.last_nodev), sizeof(struct timeval));
			lookcgpu->usbdev = NULL;
		}
	}

	_usb_uninit(cgpu);
	cgminer_usb_unlock_bd(cgpu->drv, cgpu->usbinfo.bus_number, cgpu->usbinfo.device_address);
}

/*
 * Use the same usbdev thus locking is across all related devices
 */
struct cgpu_info *usb_copy_cgpu(struct cgpu_info *orig)
{
	struct cgpu_info *copy;
	int pstate;

	DEVWLOCK(orig, pstate);

	copy = calloc(1, sizeof(*copy));
	if (unlikely(!copy))
		quit(1, "Failed to calloc cgpu for %s in usb_copy_cgpu", orig->drv->dname);

	copy->name = orig->name;
	copy->drv = copy_drv(orig->drv);
	copy->deven = orig->deven;
	copy->threads = orig->threads;

	copy->usbdev = orig->usbdev;

	memcpy(&(copy->usbinfo), &(orig->usbinfo), sizeof(copy->usbinfo));

	copy->usbinfo.nodev = (copy->usbdev == NULL);

	DEVWUNLOCK(orig, pstate);

	return copy;
}

struct cgpu_info *usb_alloc_cgpu(struct device_drv *drv, int threads)
{
	struct cgpu_info *cgpu = calloc(1, sizeof(*cgpu));

	if (unlikely(!cgpu))
		quit(1, "Failed to calloc cgpu for %s in usb_alloc_cgpu", drv->dname);

	cgpu->drv = drv;
	cgpu->deven = DEV_ENABLED;
	cgpu->threads = threads;

	cgpu->usbinfo.nodev = true;

	cglock_init(&cgpu->usbinfo.devlock);

	return cgpu;
}

struct cgpu_info *usb_free_cgpu(struct cgpu_info *cgpu)
{
	if (cgpu->drv->copy)
		free(cgpu->drv);

	free(cgpu->device_path);

	free(cgpu);

	return NULL;
}

#define USB_INIT_FAIL 0
#define USB_INIT_OK 1
#define USB_INIT_IGNORE 2

static int _usb_init(struct cgpu_info *cgpu, struct libusb_device *dev, struct usb_find_devices *found)
{
	struct cg_usb_device *cgusb = NULL;
	struct libusb_config_descriptor *config = NULL;
	const struct libusb_interface_descriptor *idesc;
	const struct libusb_endpoint_descriptor *epdesc;
	unsigned char strbuf[STRBUFLEN+1];
	char devpath[32];
	char devstr[STRBUFLEN+1];
	int err, ifinfo, epinfo, alt, epnum, pstate;
	int bad = USB_INIT_FAIL;
	int cfg, claimed = 0;

	DEVWLOCK(cgpu, pstate);

	cgpu->usbinfo.bus_number = libusb_get_bus_number(dev);
	cgpu->usbinfo.device_address = libusb_get_device_address(dev);

	if (found->intinfo_count > 1) {
		snprintf(devpath, sizeof(devpath), "%d:%d-i%d",
			(int)(cgpu->usbinfo.bus_number),
			(int)(cgpu->usbinfo.device_address),
			THISIF(found, 0));
	} else {
		snprintf(devpath, sizeof(devpath), "%d:%d",
			(int)(cgpu->usbinfo.bus_number),
			(int)(cgpu->usbinfo.device_address));
	}

	cgpu->device_path = strdup(devpath);

	snprintf(devstr, sizeof(devstr), "- %s device %s", found->name, devpath);

	cgusb = calloc(1, sizeof(*cgusb));
	if (unlikely(!cgusb))
		quit(1, "USB failed to calloc _usb_init cgusb");
	cgusb->found = found;

	if (found->idVendor == IDVENDOR_FTDI)
		cgusb->usb_type = USB_TYPE_FTDI;

	cgusb->ident = found->ident;

	cgusb->descriptor = calloc(1, sizeof(*(cgusb->descriptor)));
	if (unlikely(!cgusb->descriptor))
		quit(1, "USB failed to calloc _usb_init cgusb descriptor");

	err = libusb_get_device_descriptor(dev, cgusb->descriptor);
	if (err) {
		applog(LOG_DEBUG,
			"USB init failed to get descriptor, err %d %s",
			err, devstr);
		goto dame;
	}

	cg_wlock(&cgusb_fd_lock);
	err = libusb_open(dev, &(cgusb->handle));
	cg_wunlock(&cgusb_fd_lock);
	if (err) {
		switch (err) {
			case LIBUSB_ERROR_ACCESS:
				applog(LOG_ERR,
					"USB init, open device failed, err %d, "
					"you don't have privilege to access %s",
					err, devstr);
				break;
#ifdef WIN32
			// Windows specific message
			case LIBUSB_ERROR_NOT_SUPPORTED:
				applog(LOG_ERR,
					"USB init, open device failed, err %d, "
					"you need to install a WinUSB driver for %s",
					err, devstr);
				break;
#endif
			default:
				applog(LOG_DEBUG,
					"USB init, open failed, err %d %s",
					err, devstr);
		}
		goto dame;
	}

#ifdef LINUX
	for (ifinfo = 0; ifinfo < found->intinfo_count; ifinfo++) {
		if (libusb_kernel_driver_active(cgusb->handle, THISIF(found, ifinfo)) == 1) {
			applog(LOG_DEBUG, "USB init, kernel attached ... %s", devstr);
			err = libusb_detach_kernel_driver(cgusb->handle, THISIF(found, ifinfo));
			if (err == 0) {
				applog(LOG_DEBUG,
					"USB init, kernel detached ifinfo %d interface %d"
					" successfully %s",
					ifinfo, THISIF(found, ifinfo), devstr);
			} else {
				applog(LOG_WARNING,
					"USB init, kernel detach ifinfo %d interface %d failed,"
					" err %d in use? %s",
					ifinfo, THISIF(found, ifinfo), err, devstr);
				goto nokernel;
			}
		}
	}
#endif

	if (found->iManufacturer) {
		unsigned char man[STRBUFLEN+1];

		err = libusb_get_string_descriptor_ascii(cgusb->handle,
							 cgusb->descriptor->iManufacturer,
							 man, STRBUFLEN);
		if (err < 0) {
			applog(LOG_DEBUG,
				"USB init, failed to get iManufacturer, err %d %s",
				err, devstr);
			goto cldame;
		}
		if (strcmp((char *)man, found->iManufacturer)) {
			applog(LOG_DEBUG, "USB init, iManufacturer mismatch %s",
			       devstr);
			bad = USB_INIT_IGNORE;
			goto cldame;
		}
	}

	if (found->iProduct) {
		unsigned char prod[STRBUFLEN+1];

		err = libusb_get_string_descriptor_ascii(cgusb->handle,
							 cgusb->descriptor->iProduct,
							 prod, STRBUFLEN);
		if (err < 0) {
			applog(LOG_DEBUG,
				"USB init, failed to get iProduct, err %d %s",
				err, devstr);
			goto cldame;
		}
		if (strcmp((char *)prod, found->iProduct)) {
			applog(LOG_DEBUG, "USB init, iProduct mismatch %s",
			       devstr);
			bad = USB_INIT_IGNORE;
			goto cldame;
		}
	}

	cfg = -1;
	err = libusb_get_configuration(cgusb->handle, &cfg);
	if (err)
		cfg = -1;

	// Try to set it if we can't read it or it's different
	if (cfg != found->config) {
		err = libusb_set_configuration(cgusb->handle, found->config);
		if (err) {
			switch(err) {
				case LIBUSB_ERROR_BUSY:
					applog(LOG_WARNING,
						"USB init, set config %d in use %s",
						found->config, devstr);
					break;
				default:
					applog(LOG_DEBUG,
						"USB init, failed to set config to %d, err %d %s",
						found->config, err, devstr);
			}
			goto cldame;
		}
	}

	err = libusb_get_active_config_descriptor(dev, &config);
	if (err) {
		applog(LOG_DEBUG,
			"USB init, failed to get config descriptor, err %d %s",
			err, devstr);
		goto cldame;
	}

	int imax = -1;
	for (ifinfo = 0; ifinfo < found->intinfo_count; ifinfo++)
		if (found->intinfos[ifinfo].interface > imax)
			imax = found->intinfos[ifinfo].interface;

	if ((int)(config->bNumInterfaces) <= imax) {
		applog(LOG_DEBUG, "USB init bNumInterfaces %d <= interface max %d for %s",
		       (int)(config->bNumInterfaces), imax, devstr);
		goto cldame;
	}

	for (ifinfo = 0; ifinfo < found->intinfo_count; ifinfo++)
		for (epinfo = 0; epinfo < found->intinfos[ifinfo].epinfo_count; epinfo++)
			found->intinfos[ifinfo].epinfos[epinfo].found = false;

	for (ifinfo = 0; ifinfo < found->intinfo_count; ifinfo++) {
		int interface = found->intinfos[ifinfo].interface;
		for (alt = 0; alt < config->interface[interface].num_altsetting; alt++) {
			idesc = &(config->interface[interface].altsetting[alt]);
			for (epnum = 0; epnum < (int)(idesc->bNumEndpoints); epnum++) {
				struct usb_epinfo *epinfos = found->intinfos[ifinfo].epinfos;
				epdesc = &(idesc->endpoint[epnum]);
				for (epinfo = 0; epinfo < found->intinfos[ifinfo].epinfo_count; epinfo++) {
					if (!epinfos[epinfo].found) {
						if (epdesc->bmAttributes == epinfos[epinfo].att
						&&  epdesc->wMaxPacketSize >= epinfos[epinfo].size
						&&  epdesc->bEndpointAddress == epinfos[epinfo].ep) {
							epinfos[epinfo].found = true;
							epinfos[epinfo].wMaxPacketSize = epdesc->wMaxPacketSize;
							break;
						}
					}
				}
			}
		}
	}

	for (ifinfo = 0; ifinfo < found->intinfo_count; ifinfo++)
		for (epinfo = 0; epinfo < found->intinfos[ifinfo].epinfo_count; epinfo++)
			if (found->intinfos[ifinfo].epinfos[epinfo].found == false) {
				applog(LOG_DEBUG, "USB init found (%d,%d) == false %s",
				       ifinfo, epinfo, devstr);
				goto cldame;
			}

	claimed = 0;
	for (ifinfo = 0; ifinfo < found->intinfo_count; ifinfo++) {
		err = libusb_claim_interface(cgusb->handle, THISIF(found, ifinfo));
		if (err == 0)
			claimed++;
		else {
			switch(err) {
				case LIBUSB_ERROR_BUSY:
					applog(LOG_WARNING,
						"USB init, claim ifinfo %d interface %d in use %s",
						ifinfo, THISIF(found, ifinfo), devstr);
					break;
				default:
					applog(LOG_DEBUG,
						"USB init, claim ifinfo %d interface %d failed,"
						" err %d %s",
						ifinfo, THISIF(found, ifinfo), err, devstr);
			}
			goto reldame;
		}
	}

	cfg = -1;
	err = libusb_get_configuration(cgusb->handle, &cfg);
	if (err)
		cfg = -1;
	if (cfg != found->config) {
		applog(LOG_WARNING,
			"USB init, incorrect config (%d!=%d) after claim of %s",
			cfg, found->config, devstr);
		goto reldame;
	}

	cgusb->usbver = cgusb->descriptor->bcdUSB;

// TODO: allow this with the right version of the libusb include and running library
//	cgusb->speed = libusb_get_device_speed(dev);

	err = libusb_get_string_descriptor_ascii(cgusb->handle,
				cgusb->descriptor->iProduct, strbuf, STRBUFLEN);
	if (err > 0)
		cgusb->prod_string = strdup((char *)strbuf);
	else
		cgusb->prod_string = (char *)BLANK;

	err = libusb_get_string_descriptor_ascii(cgusb->handle,
				cgusb->descriptor->iManufacturer, strbuf, STRBUFLEN);
	if (err > 0)
		cgusb->manuf_string = strdup((char *)strbuf);
	else
		cgusb->manuf_string = (char *)BLANK;

	err = libusb_get_string_descriptor_ascii(cgusb->handle,
				cgusb->descriptor->iSerialNumber, strbuf, STRBUFLEN);
	if (err > 0)
		cgusb->serial_string = strdup((char *)strbuf);
	else
		cgusb->serial_string = (char *)BLANK;

// TODO: ?
//	cgusb->fwVersion <- for temp1/temp2 decision? or serial? (driver-modminer.c)
//	cgusb->interfaceVersion

	applog(LOG_DEBUG,
		"USB init %s usbver=%04x prod='%s' manuf='%s' serial='%s'",
		devstr, cgusb->usbver, cgusb->prod_string,
		cgusb->manuf_string, cgusb->serial_string);

	cgpu->usbdev = cgusb;
	cgpu->usbinfo.nodev = false;

	libusb_free_config_descriptor(config);

	// Allow a name change based on the idVendor+idProduct
	// N.B. must be done before calling add_cgpu()
	if (strcmp(cgpu->drv->name, found->name)) {
		if (!cgpu->drv->copy)
			cgpu->drv = copy_drv(cgpu->drv);
		cgpu->drv->name = (char *)(found->name);
	}

	bad = USB_INIT_OK;
	goto out_unlock;

reldame:

	ifinfo = claimed;
	while (ifinfo-- > 0)
		libusb_release_interface(cgusb->handle, THISIF(found, ifinfo));

cldame:
#ifdef LINUX
	libusb_attach_kernel_driver(cgusb->handle, THISIF(found, ifinfo));

nokernel:
#endif
	cg_wlock(&cgusb_fd_lock);
	libusb_close(cgusb->handle);
	cgusb->handle = NULL;
	cg_wunlock(&cgusb_fd_lock);

dame:

	if (config)
		libusb_free_config_descriptor(config);

	cgusb = free_cgusb(cgusb);

out_unlock:
	DEVWUNLOCK(cgpu, pstate);

	return bad;
}

bool usb_init(struct cgpu_info *cgpu, struct libusb_device *dev, struct usb_find_devices *found_match)
{
	struct usb_find_devices *found_use = NULL;
	int uninitialised_var(ret);
	int i;

	for (i = 0; find_dev[i].drv != DRIVER_MAX; i++) {
		if (find_dev[i].drv == found_match->drv &&
		    find_dev[i].idVendor == found_match->idVendor &&
		    find_dev[i].idProduct == found_match->idProduct) {
			found_use = malloc(sizeof(*found_use));
			if (unlikely(!found_use))
				quit(1, "USB failed to malloc found_use");
			memcpy(found_use, &(find_dev[i]), sizeof(*found_use));

			ret = _usb_init(cgpu, dev, found_use);

			if (ret != USB_INIT_IGNORE)
				break;
		}
	}

	if (ret == USB_INIT_FAIL)
		applog(LOG_ERR, "%s detect (%d:%d) failed to initialise (incorrect device?)",
				cgpu->drv->dname,
				(int)(cgpu->usbinfo.bus_number),
				(int)(cgpu->usbinfo.device_address));

	return (ret == USB_INIT_OK);
}

static bool usb_check_device(struct device_drv *drv, struct libusb_device *dev, struct usb_find_devices *look)
{
	struct libusb_device_descriptor desc;
	int bus_number, device_address;
	int err, i;
	bool ok;

	err = libusb_get_device_descriptor(dev, &desc);
	if (err) {
		applog(LOG_DEBUG, "USB check device: Failed to get descriptor, err %d", err);
		return false;
	}

	if (desc.idVendor != look->idVendor || desc.idProduct != look->idProduct) {
		applog(LOG_DEBUG, "%s looking for %s %04x:%04x but found %04x:%04x instead",
			drv->name, look->name, look->idVendor, look->idProduct, desc.idVendor, desc.idProduct);

		return false;
	}

	if (busdev_count > 0) {
		bus_number = (int)libusb_get_bus_number(dev);
		device_address = (int)libusb_get_device_address(dev);
		ok = false;
		for (i = 0; i < busdev_count; i++) {
			if (bus_number == busdev[i].bus_number) {
				if (busdev[i].device_address == -1 ||
				    device_address == busdev[i].device_address) {
					ok = true;
					break;
				}
			}
		}
		if (!ok) {
			applog(LOG_DEBUG, "%s rejected %s %04x:%04x with bus:dev (%d:%d)",
				drv->name, look->name, look->idVendor, look->idProduct,
				bus_number, device_address);
			return false;
		}
	}

	applog(LOG_DEBUG, "%s looking for and found %s %04x:%04x",
		drv->name, look->name, look->idVendor, look->idProduct);

	return true;
}

static struct usb_find_devices *usb_check_each(int drvnum, struct device_drv *drv, struct libusb_device *dev)
{
	struct usb_find_devices *found;
	int i;

	for (i = 0; find_dev[i].drv != DRIVER_MAX; i++)
		if (find_dev[i].drv == drvnum) {
			if (usb_check_device(drv, dev, &(find_dev[i]))) {
				found = malloc(sizeof(*found));
				if (unlikely(!found))
					quit(1, "USB failed to malloc found");
				memcpy(found, &(find_dev[i]), sizeof(*found));
				return found;
			}
		}

	return NULL;
}

#define DRIVER_USB_CHECK_EACH(X) 	if (drv->drv_id == DRIVER_##X) \
		return usb_check_each(DRIVER_##X, drv, dev);

static struct usb_find_devices *usb_check(__maybe_unused struct device_drv *drv, __maybe_unused struct libusb_device *dev)
{
	if (drv_count[drv->drv_id].count >= drv_count[drv->drv_id].limit) {
		applog(LOG_DEBUG,
			"USB scan devices3: %s limit %d reached",
			drv->dname, drv_count[drv->drv_id].limit);
		return NULL;
	}

	DRIVER_PARSE_COMMANDS(DRIVER_USB_CHECK_EACH)

	return NULL;
}

void usb_detect(struct device_drv *drv, bool (*device_detect)(struct libusb_device *, struct usb_find_devices *))
{
	libusb_device **list;
	ssize_t count, i;
	struct usb_find_devices *found;

	applog(LOG_DEBUG, "USB scan devices: checking for %s devices", drv->name);

	if (total_count >= total_limit) {
		applog(LOG_DEBUG, "USB scan devices: total limit %d reached", total_limit);
		return;
	}

	if (drv_count[drv->drv_id].count >= drv_count[drv->drv_id].limit) {
		applog(LOG_DEBUG,
			"USB scan devices: %s limit %d reached",
			drv->dname, drv_count[drv->drv_id].limit);
		return;
	}

	count = libusb_get_device_list(NULL, &list);
	if (count < 0) {
		applog(LOG_DEBUG, "USB scan devices: failed, err %d", (int)count);
		return;
	}

	if (count == 0)
		applog(LOG_DEBUG, "USB scan devices: found no devices");
	else
		cgsleep_ms(166);

	for (i = 0; i < count; i++) {
		if (total_count >= total_limit) {
			applog(LOG_DEBUG, "USB scan devices2: total limit %d reached", total_limit);
			break;
		}

		if (drv_count[drv->drv_id].count >= drv_count[drv->drv_id].limit) {
			applog(LOG_DEBUG,
				"USB scan devices2: %s limit %d reached",
				drv->dname, drv_count[drv->drv_id].limit);
			break;
		}

		found = usb_check(drv, list[i]);
		if (found != NULL) {
			if (is_in_use(list[i]) || cgminer_usb_lock(drv, list[i]) == false)
				free(found);
			else {
				if (!device_detect(list[i], found))
					cgminer_usb_unlock(drv, list[i]);
				else {
					total_count++;
					drv_count[drv->drv_id].count++;
				}
				free(found);
			}
		}
	}

	libusb_free_device_list(list, 1);
}

#if DO_USB_STATS
static void modes_str(char *buf, uint32_t modes)
{
	bool first;

	*buf = '\0';

	if (modes == MODE_NONE)
		strcpy(buf, MODE_NONE_STR);
	else {
		first = true;

		if (modes & MODE_CTRL_READ) {
			strcpy(buf, MODE_CTRL_READ_STR);
			first = false;
		}

		if (modes & MODE_CTRL_WRITE) {
			if (!first)
				strcat(buf, MODE_SEP_STR);
			strcat(buf, MODE_CTRL_WRITE_STR);
			first = false;
		}

		if (modes & MODE_BULK_READ) {
			if (!first)
				strcat(buf, MODE_SEP_STR);
			strcat(buf, MODE_BULK_READ_STR);
			first = false;
		}

		if (modes & MODE_BULK_WRITE) {
			if (!first)
				strcat(buf, MODE_SEP_STR);
			strcat(buf, MODE_BULK_WRITE_STR);
			first = false;
		}
	}
}
#endif

// The stat data can be spurious due to not locking it before copying it -
// however that would require the stat() function to also lock and release
// a mutex every time a usb read or write is called which would slow
// things down more
struct api_data *api_usb_stats(__maybe_unused int *count)
{
#if DO_USB_STATS
	struct cg_usb_stats_details *details;
	struct cg_usb_stats *sta;
	struct api_data *root = NULL;
	int device;
	int cmdseq;
	char modes_s[32];

	if (next_stat == USB_NOSTAT)
		return NULL;

	while (*count < next_stat * C_MAX * 2) {
		device = *count / (C_MAX * 2);
		cmdseq = *count % (C_MAX * 2);

		(*count)++;

		sta = &(usb_stats[device]);
		details = &(sta->details[cmdseq]);

		// Only show stats that have results
		if (details->item[CMD_CMD].count == 0 &&
		    details->item[CMD_TIMEOUT].count == 0 &&
		    details->item[CMD_ERROR].count == 0)
			continue;

		root = api_add_string(root, "Name", sta->name, false);
		root = api_add_int(root, "ID", &(sta->device_id), false);
		root = api_add_const(root, "Stat", usb_commands[cmdseq/2], false);
		root = api_add_int(root, "Seq", &(details->seq), true);
		modes_str(modes_s, details->modes);
		root = api_add_string(root, "Modes", modes_s, true);
		root = api_add_uint64(root, "Count",
					&(details->item[CMD_CMD].count), true);
		root = api_add_double(root, "Total Delay",
					&(details->item[CMD_CMD].total_delay), true);
		root = api_add_double(root, "Min Delay",
					&(details->item[CMD_CMD].min_delay), true);
		root = api_add_double(root, "Max Delay",
					&(details->item[CMD_CMD].max_delay), true);
		root = api_add_uint64(root, "Timeout Count",
					&(details->item[CMD_TIMEOUT].count), true);
		root = api_add_double(root, "Timeout Total Delay",
					&(details->item[CMD_TIMEOUT].total_delay), true);
		root = api_add_double(root, "Timeout Min Delay",
					&(details->item[CMD_TIMEOUT].min_delay), true);
		root = api_add_double(root, "Timeout Max Delay",
					&(details->item[CMD_TIMEOUT].max_delay), true);
		root = api_add_uint64(root, "Error Count",
					&(details->item[CMD_ERROR].count), true);
		root = api_add_double(root, "Error Total Delay",
					&(details->item[CMD_ERROR].total_delay), true);
		root = api_add_double(root, "Error Min Delay",
					&(details->item[CMD_ERROR].min_delay), true);
		root = api_add_double(root, "Error Max Delay",
					&(details->item[CMD_ERROR].max_delay), true);
		root = api_add_timeval(root, "First Command",
					&(details->item[CMD_CMD].first), true);
		root = api_add_timeval(root, "Last Command",
					&(details->item[CMD_CMD].last), true);
		root = api_add_timeval(root, "First Timeout",
					&(details->item[CMD_TIMEOUT].first), true);
		root = api_add_timeval(root, "Last Timeout",
					&(details->item[CMD_TIMEOUT].last), true);
		root = api_add_timeval(root, "First Error",
					&(details->item[CMD_ERROR].first), true);
		root = api_add_timeval(root, "Last Error",
					&(details->item[CMD_ERROR].last), true);

		return root;
	}
#endif
	return NULL;
}

#if DO_USB_STATS
static void newstats(struct cgpu_info *cgpu)
{
	int i;

	mutex_lock(&cgusb_lock);

	cgpu->usbinfo.usbstat = next_stat + 1;

	usb_stats = realloc(usb_stats, sizeof(*usb_stats) * (next_stat+1));
	if (unlikely(!usb_stats))
		quit(1, "USB failed to realloc usb_stats %d", next_stat+1);

	usb_stats[next_stat].name = cgpu->drv->name;
	usb_stats[next_stat].device_id = -1;
	usb_stats[next_stat].details = calloc(1, sizeof(struct cg_usb_stats_details) * C_MAX * 2);
	if (unlikely(!usb_stats[next_stat].details))
		quit(1, "USB failed to calloc details for %d", next_stat+1);

	for (i = 1; i < C_MAX * 2; i += 2)
		usb_stats[next_stat].details[i].seq = 1;

	next_stat++;

	mutex_unlock(&cgusb_lock);
}
#endif

void update_usb_stats(__maybe_unused struct cgpu_info *cgpu)
{
#if DO_USB_STATS
	if (cgpu->usbinfo.usbstat < 1)
		newstats(cgpu);

	// we don't know the device_id until after add_cgpu()
	usb_stats[cgpu->usbinfo.usbstat - 1].device_id = cgpu->device_id;
#endif
}

#if DO_USB_STATS
static void stats(struct cgpu_info *cgpu, struct timeval *tv_start, struct timeval *tv_finish, int err, int mode, enum usb_cmds cmd, int seq, int timeout)
{
	struct cg_usb_stats_details *details;
	double diff;
	int item, extrams;

	if (cgpu->usbinfo.usbstat < 1)
		newstats(cgpu);

	cgpu->usbinfo.tmo_count++;

	// timeout checks are only done when stats are enabled
	extrams = SECTOMS(tdiff(tv_finish, tv_start)) - timeout;
	if (extrams >= USB_TMO_0) {
		uint32_t totms = (uint32_t)(timeout + extrams);
		int offset = 0;

		if (extrams >= USB_TMO_2) {
			applog(LOG_ERR, "%s%i: TIMEOUT %s took %dms but was %dms",
					cgpu->drv->name, cgpu->device_id,
					usb_cmdname(cmd), totms, timeout) ;
			offset = 2;
		} else if (extrams >= USB_TMO_1)
			offset = 1;

		cgpu->usbinfo.usb_tmo[offset].count++;
		cgpu->usbinfo.usb_tmo[offset].total_over += extrams;
		cgpu->usbinfo.usb_tmo[offset].total_tmo += timeout;
		if (cgpu->usbinfo.usb_tmo[offset].min_tmo == 0) {
			cgpu->usbinfo.usb_tmo[offset].min_tmo = totms;
			cgpu->usbinfo.usb_tmo[offset].max_tmo = totms;
		} else {
			if (cgpu->usbinfo.usb_tmo[offset].min_tmo > totms)
				cgpu->usbinfo.usb_tmo[offset].min_tmo = totms;
			if (cgpu->usbinfo.usb_tmo[offset].max_tmo < totms)
				cgpu->usbinfo.usb_tmo[offset].max_tmo = totms;
		}
	}

	details = &(usb_stats[cgpu->usbinfo.usbstat - 1].details[cmd * 2 + seq]);
	details->modes |= mode;

	diff = tdiff(tv_finish, tv_start);

	switch (err) {
		case LIBUSB_SUCCESS:
			item = CMD_CMD;
			break;
		case LIBUSB_ERROR_TIMEOUT:
			item = CMD_TIMEOUT;
			break;
		default:
			item = CMD_ERROR;
			break;
	}

	if (details->item[item].count == 0) {
		details->item[item].min_delay = diff;
		memcpy(&(details->item[item].first), tv_start, sizeof(*tv_start));
	} else if (diff < details->item[item].min_delay)
		details->item[item].min_delay = diff;

	if (diff > details->item[item].max_delay)
		details->item[item].max_delay = diff;

	details->item[item].total_delay += diff;
	memcpy(&(details->item[item].last), tv_start, sizeof(*tv_start));
	details->item[item].count++;
}

static void rejected_inc(struct cgpu_info *cgpu, uint32_t mode)
{
	struct cg_usb_stats_details *details;
	int item = CMD_ERROR;

	if (cgpu->usbinfo.usbstat < 1)
		newstats(cgpu);

	details = &(usb_stats[cgpu->usbinfo.usbstat - 1].details[C_REJECTED * 2 + 0]);
	details->modes |= mode;
	details->item[item].count++;
}
#endif

static char *find_end(unsigned char *buf, unsigned char *ptr, int ptrlen, int tot, char *end, int endlen, bool first)
{
	unsigned char *search;

	if (endlen > tot)
		return NULL;

	// If end is only 1 char - do a faster search
	if (endlen == 1) {
		if (first)
			search = buf;
		else
			search = ptr;

		return strchr((char *)search, *end);
	} else {
		if (first)
			search = buf;
		else {
			// must allow end to have been chopped in 2
			if ((tot - ptrlen) >= (endlen - 1))
				search = ptr - (endlen - 1);
			else
				search = ptr - (tot - ptrlen);
		}

		return strstr((char *)search, end);
	}
}

#define USB_MAX_READ 8192
#define USB_RETRY_MAX 5

struct usb_transfer {
	pthread_mutex_t mutex;
	pthread_cond_t cond;
	struct libusb_transfer *transfer;
};

static void init_usb_transfer(struct usb_transfer *ut)
{
	mutex_init(&ut->mutex);
	pthread_cond_init(&ut->cond, NULL);
	ut->transfer = libusb_alloc_transfer(0);
	if (unlikely(!ut->transfer))
		quit(1, "Failed to libusb_alloc_transfer");
	ut->transfer->user_data = ut;
}

static void LIBUSB_CALL bulk_callback(struct libusb_transfer *transfer)
{
	struct usb_transfer *ut = transfer->user_data;

	mutex_lock(&ut->mutex);
	pthread_cond_signal(&ut->cond);
	mutex_unlock(&ut->mutex);
}

/* Wait for callback function to tell us it has finished the USB transfer, but
 * use our own timer to cancel the request if we go beyond the timeout. */
static int callback_wait(struct cgpu_info *cgpu, struct usb_transfer *ut, int *transferred,
			 unsigned int timeout)
{
	struct libusb_transfer *transfer= ut->transfer;
	struct timespec ts_now, ts_end;
	struct timeval tv_now;
	int ret;

	cgtime(&tv_now);
	timeout = timeout + USB_ASYNC_POLL;
	ms_to_timespec(&ts_end, timeout);
	timeval_to_spec(&ts_now, &tv_now);
	timeraddspec(&ts_end, &ts_now);
	ret = pthread_cond_timedwait(&ut->cond, &ut->mutex, &ts_end);
	if (ret) {
		/* Assume that if we timed out on the conditional then the
		 * transfer has stalled for some reason and attempt to clear
		 * a halt as a solution. Then cancel the transaction, treating
		 * it the same as a timeout. */
		libusb_clear_halt(transfer->dev_handle, transfer->endpoint);
		libusb_cancel_transfer(transfer);
		applog(LOG_DEBUG, "%s%i: libusb cancelling async bulk transfer",
		       cgpu->drv->name, cgpu->device_id);
		cgpu->usb_cancels++;

		/* Now wait for the callback function to be invoked. */
		pthread_cond_wait(&ut->cond, &ut->mutex);
		/* Fake the timed out message since it's effectively that */
		ret = LIBUSB_TRANSFER_TIMED_OUT;
	} else
		ret = transfer->status;
	/* No need to sort out mutexes here since they won't be reused */
	*transferred = transfer->actual_length;
	libusb_free_transfer(transfer);

	return ret;
}

static int
usb_bulk_transfer(struct libusb_device_handle *dev_handle, int intinfo,
		  int epinfo, unsigned char *data, int length,
		  int *transferred, unsigned int timeout,
		  struct cgpu_info *cgpu, __maybe_unused int mode,
		  enum usb_cmds cmd, __maybe_unused int seq)
{
	struct usb_epinfo *usb_epinfo;
	struct usb_transfer ut;
	unsigned char endpoint;
	uint16_t MaxPacketSize;
	int err, errn;
#if DO_USB_STATS
	struct timeval tv_start, tv_finish;
#endif
	unsigned char buf[512];

	usb_epinfo = &(cgpu->usbdev->found->intinfos[intinfo].epinfos[epinfo]);
	endpoint = usb_epinfo->ep;

	/* Limit length of transfer to the largest this descriptor supports
	 * and leave the higher level functions to transfer more if needed. */
	if (usb_epinfo->PrefPacketSize)
		MaxPacketSize = usb_epinfo->PrefPacketSize;
	else
		MaxPacketSize = usb_epinfo->wMaxPacketSize;
	if (length > MaxPacketSize)
		length = MaxPacketSize;
	if ((endpoint & LIBUSB_ENDPOINT_DIR_MASK) == LIBUSB_ENDPOINT_OUT)
		memcpy(buf, data, length);

	USBDEBUG("USB debug: @usb_bulk_transfer(%s (nodev=%s),intinfo=%d,epinfo=%d,data=%p,length=%d,timeout=%u,mode=%d,cmd=%s,seq=%d) endpoint=%d", cgpu->drv->name, bool_str(cgpu->usbinfo.nodev), intinfo, epinfo, data, length, timeout, mode, usb_cmdname(cmd), seq, (int)endpoint);

	init_usb_transfer(&ut);
	mutex_lock(&ut.mutex);
	libusb_fill_bulk_transfer(ut.transfer, dev_handle, endpoint, buf, length,
				  bulk_callback, &ut, timeout);

	STATS_TIMEVAL(&tv_start);
	cg_rlock(&cgusb_fd_lock);
	err = libusb_submit_transfer(ut.transfer);
	cg_runlock(&cgusb_fd_lock);
	errn = errno;
	if (!err)
		err = callback_wait(cgpu, &ut, transferred, timeout);

	STATS_TIMEVAL(&tv_finish);
	USB_STATS(cgpu, &tv_start, &tv_finish, err, mode, cmd, seq, timeout);

	if (err < 0)
		applog(LOG_DEBUG, "%s%i: %s (amt=%d err=%d ern=%d)",
				cgpu->drv->name, cgpu->device_id,
				usb_cmdname(cmd), *transferred, err, errn);

	if (err == LIBUSB_ERROR_PIPE || err == LIBUSB_TRANSFER_STALL) {
		cgpu->usbinfo.last_pipe = time(NULL);
		cgpu->usbinfo.pipe_count++;
		applog(LOG_INFO, "%s%i: libusb pipe error, trying to clear",
			cgpu->drv->name, cgpu->device_id);
		err = libusb_clear_halt(dev_handle, endpoint);
		applog(LOG_DEBUG, "%s%i: libusb pipe error%scleared",
			cgpu->drv->name, cgpu->device_id, err ? " not " : " ");

		if (err)
			cgpu->usbinfo.clear_fail_count++;
	}
	if ((endpoint & LIBUSB_ENDPOINT_DIR_MASK) == LIBUSB_ENDPOINT_IN)
		memcpy(data, buf, length);

	return err;
}

int _usb_read(struct cgpu_info *cgpu, int intinfo, int epinfo, char *buf, size_t bufsiz, int *processed, unsigned int timeout, const char *end, enum usb_cmds cmd, bool readonce)
{
	struct cg_usb_device *usbdev;
	bool ftdi;
	struct timeval read_start, tv_finish;
	unsigned int initial_timeout;
	double max, done;
	int bufleft, err, got, tot, pstate;
	bool first = true;
	char *search;
	int endlen;
	unsigned char *ptr, *usbbuf = cgpu->usbinfo.bulkbuf;
	size_t usbbufread;

	DEVRLOCK(cgpu, pstate);

	if (cgpu->usbinfo.nodev) {
		*buf = '\0';
		*processed = 0;
		USB_REJECT(cgpu, MODE_BULK_READ);

		err = LIBUSB_ERROR_NO_DEVICE;
<<<<<<< HEAD
		goto out_noerrmsg;
=======
		goto out_nodev;
>>>>>>> b30ae4a2
	}

	usbdev = cgpu->usbdev;
	ftdi = (usbdev->usb_type == USB_TYPE_FTDI);

	USBDEBUG("USB debug: _usb_read(%s (nodev=%s),intinfo=%d,epinfo=%d,buf=%p,bufsiz=%d,proc=%p,timeout=%u,end=%s,cmd=%s,ftdi=%s,readonce=%s)", cgpu->drv->name, bool_str(cgpu->usbinfo.nodev), intinfo, epinfo, buf, (int)bufsiz, processed, timeout, end ? (char *)str_text((char *)end) : "NULL", usb_cmdname(cmd), bool_str(ftdi), bool_str(readonce));

	if (bufsiz > USB_MAX_READ)
		quit(1, "%s USB read request %d too large (max=%d)", cgpu->drv->name, (int)bufsiz, USB_MAX_READ);

	if (timeout == DEVTIMEOUT)
		timeout = usbdev->found->timeout;

	if (end == NULL) {
		if (usbdev->buffer && usbdev->bufamt) {
			tot = usbdev->bufamt;
			bufleft = bufsiz - tot;
			memcpy(usbbuf, usbdev->buffer, tot);
			ptr = usbbuf + tot;
			usbdev->bufamt = 0;
		} else {
			tot = 0;
			bufleft = bufsiz;
			ptr = usbbuf;
		}

		err = LIBUSB_SUCCESS;
		initial_timeout = timeout;
		max = ((double)timeout) / 1000.0;
		cgtime(&read_start);
		while (bufleft > 0) {
			// TODO: use (USB_MAX_READ - tot) always?
			if (usbdev->buffer)
				usbbufread = USB_MAX_READ - tot;
			else {
				if (ftdi)
					usbbufread = bufleft + 2;
				else
					usbbufread = bufleft;
			}
			got = 0;

			if (first && usbdev->usecps && usbdev->last_write_siz) {
				cgtimer_t now, already_done;
				double sleep_estimate;
				double write_time = (double)(usbdev->last_write_siz) /
						    (double)(usbdev->cps);

				cgtimer_time(&now);
				cgtimer_sub(&now, &usbdev->cgt_last_write, &already_done);
				sleep_estimate = write_time - cgtimer_to_ms(&already_done);

				if (sleep_estimate > 0.0) {
					cgsleep_ms_r(&usbdev->cgt_last_write, write_time * 1000.0);
					cgpu->usbinfo.read_delay_count++;
					cgpu->usbinfo.total_read_delay += sleep_estimate;
				}
			}
			err = usb_bulk_transfer(usbdev->handle, intinfo, epinfo,
						ptr, usbbufread, &got, timeout,
						cgpu, MODE_BULK_READ, cmd, first ? SEQ0 : SEQ1);
			cgtime(&tv_finish);
			ptr[got] = '\0';

			USBDEBUG("USB debug: @_usb_read(%s (nodev=%s)) first=%s err=%d%s got=%d ptr='%s' usbbufread=%d", cgpu->drv->name, bool_str(cgpu->usbinfo.nodev), bool_str(first), err, isnodev(err), got, (char *)str_text((char *)ptr), (int)usbbufread);

			IOERR_CHECK(cgpu, err);

			if (ftdi) {
				// first 2 bytes returned are an FTDI status
				if (got > 2) {
					got -= 2;
					memmove(ptr, ptr+2, got+1);
				} else {
					got = 0;
					*ptr = '\0';
				}
			}

			tot += got;

			if (err || readonce)
				break;

			ptr += got;
			bufleft -= got;

			first = false;

			done = tdiff(&tv_finish, &read_start);
			// N.B. this is: return LIBUSB_SUCCESS with whatever size has already been read
			if (unlikely(done >= max))
				break;
			timeout = initial_timeout - (done * 1000);
			if (!timeout)
				break;
		}

		// N.B. usbdev->buffer was emptied before the while() loop
		if (usbdev->buffer && tot > (int)bufsiz) {
			usbdev->bufamt = tot - bufsiz;
			memcpy(usbdev->buffer, usbbuf + bufsiz, usbdev->bufamt);
			tot -= usbdev->bufamt;
			usbbuf[tot] = '\0';
			applog(LOG_INFO, "USB: %s%i read1 buffering %d extra bytes",
					cgpu->drv->name, cgpu->device_id, usbdev->bufamt);
		}

		*processed = tot;
		memcpy((char *)buf, (const char *)usbbuf, (tot < (int)bufsiz) ? tot + 1 : (int)bufsiz);

		goto out_unlock;
	}

	if (usbdev->buffer && usbdev->bufamt) {
		tot = usbdev->bufamt;
		bufleft = bufsiz - tot;
		memcpy(usbbuf, usbdev->buffer, tot);
		ptr = usbbuf + tot;
		usbdev->bufamt = 0;
	} else {
		tot = 0;
		bufleft = bufsiz;
		ptr = usbbuf;
	}

	endlen = strlen(end);
	err = LIBUSB_SUCCESS;
	initial_timeout = timeout;
	max = ((double)timeout) / 1000.0;
	cgtime(&read_start);
	while (bufleft > 0) {
		// TODO: use (USB_MAX_READ - tot) always?
		if (usbdev->buffer)
			usbbufread = USB_MAX_READ - tot;
		else {
			if (ftdi)
				usbbufread = bufleft + 2;
			else
				usbbufread = bufleft;
		}
		got = 0;
		if (first && usbdev->usecps && usbdev->last_write_siz) {
			cgtimer_t now, already_done;
			double sleep_estimate;
			double write_time = (double)(usbdev->last_write_siz) /
					    (double)(usbdev->cps);

			cgtimer_time(&now);
			cgtimer_sub(&now, &usbdev->cgt_last_write, &already_done);
			sleep_estimate = write_time - cgtimer_to_ms(&already_done);

			if (sleep_estimate > 0.0) {
				cgsleep_ms_r(&usbdev->cgt_last_write, write_time * 1000.0);
				cgpu->usbinfo.read_delay_count++;
				cgpu->usbinfo.total_read_delay += sleep_estimate;
			}
		}
		err = usb_bulk_transfer(usbdev->handle, intinfo, epinfo,
					ptr, usbbufread, &got, timeout,
					cgpu, MODE_BULK_READ, cmd, first ? SEQ0 : SEQ1);
		cgtime(&tv_finish);
		ptr[got] = '\0';

		USBDEBUG("USB debug: @_usb_read(%s (nodev=%s)) first=%s err=%d%s got=%d ptr='%s' usbbufread=%d", cgpu->drv->name, bool_str(cgpu->usbinfo.nodev), bool_str(first), err, isnodev(err), got, (char *)str_text((char *)ptr), (int)usbbufread);

		IOERR_CHECK(cgpu, err);

		if (ftdi) {
			// first 2 bytes returned are an FTDI status
			if (got > 2) {
				got -= 2;
				memmove(ptr, ptr+2, got+1);
			} else {
				got = 0;
				*ptr = '\0';
			}
		}

		tot += got;

		if (err || readonce)
			break;

		if (find_end(usbbuf, ptr, got, tot, (char *)end, endlen, first))
			break;

		ptr += got;
		bufleft -= got;

		first = false;

		done = tdiff(&tv_finish, &read_start);
		// N.B. this is: return LIBUSB_SUCCESS with whatever size has already been read
		if (unlikely(done >= max))
			break;
		timeout = initial_timeout - (done * 1000);
		if (!timeout)
			break;
	}

	if (usbdev->buffer) {
		bool dobuffer = false;

		if ((search = find_end(usbbuf, usbbuf, tot, tot, (char *)end, endlen, true))) {
			// end finishes after bufsiz
			if ((search + endlen - (char *)usbbuf) > (int)bufsiz) {
				usbdev->bufamt = tot - bufsiz;
				dobuffer = true;
			} else {
				// extra data after end
				if (*(search + endlen)) {
					usbdev->bufamt = tot - (search + endlen - (char *)usbbuf);
					dobuffer = true;
				}
			}
		} else {
			// no end, but still bigger than bufsiz
			if (tot > (int)bufsiz) {
				usbdev->bufamt = tot - bufsiz;
				dobuffer = true;
			}
		}

		if (dobuffer) {
			tot -= usbdev->bufamt;
			memcpy(usbdev->buffer, usbbuf + tot, usbdev->bufamt);
			usbbuf[tot] = '\0';
			applog(LOG_ERR, "USB: %s%i read2 buffering %d extra bytes",
					cgpu->drv->name, cgpu->device_id, usbdev->bufamt);
		}
	}

	*processed = tot;
	memcpy((char *)buf, (const char *)usbbuf, (tot < (int)bufsiz) ? tot + 1 : (int)bufsiz);

out_unlock:
<<<<<<< HEAD
	if (err && err != LIBUSB_ERROR_TIMEOUT && err != LIBUSB_TRANSFER_TIMED_OUT) {
=======
	if (err && err != LIBUSB_ERROR_TIMEOUT) {
>>>>>>> b30ae4a2
		applog(LOG_WARNING, "%s %i usb read error: %s", cgpu->drv->name, cgpu->device_id,
		       libusb_error_name(err));
		if (cgpu->usbinfo.continuous_ioerr_count > USB_RETRY_MAX)
			err = LIBUSB_ERROR_OTHER;
<<<<<<< HEAD
	}
out_noerrmsg:
	if (NODEV(err)) {
		cg_ruwlock(&cgpu->usbinfo.devlock);
		release_cgpu(cgpu);
		cg_dwlock(&cgpu->usbinfo.devlock);
	}

	DEVRUNLOCK(cgpu, pstate);

=======
		if (NODEV(err))
			release_cgpu(cgpu);
	}
out_nodev:
	DEVUNLOCK(cgpu, pstate);
>>>>>>> b30ae4a2

	return err;
}

int _usb_write(struct cgpu_info *cgpu, int intinfo, int epinfo, char *buf, size_t bufsiz, int *processed, unsigned int timeout, enum usb_cmds cmd)
{
	struct cg_usb_device *usbdev;
	struct timeval read_start, tv_finish;
	unsigned int initial_timeout;
	double max, done;
	__maybe_unused bool first = true;
	int err, sent, tot, pstate;

	DEVRLOCK(cgpu, pstate);

	USBDEBUG("USB debug: _usb_write(%s (nodev=%s),intinfo=%d,epinfo=%d,buf='%s',bufsiz=%d,proc=%p,timeout=%u,cmd=%s)", cgpu->drv->name, bool_str(cgpu->usbinfo.nodev), intinfo, epinfo, (char *)str_text(buf), (int)bufsiz, processed, timeout, usb_cmdname(cmd));

	*processed = 0;

	if (cgpu->usbinfo.nodev) {
		USB_REJECT(cgpu, MODE_BULK_WRITE);

		err = LIBUSB_ERROR_NO_DEVICE;
<<<<<<< HEAD
		goto out_noerrmsg;
=======
		goto out_nodev;
>>>>>>> b30ae4a2
	}

	usbdev = cgpu->usbdev;
	if (timeout == DEVTIMEOUT)
		timeout = usbdev->found->timeout;

	tot = 0;
	err = LIBUSB_SUCCESS;
	initial_timeout = timeout;
	max = ((double)timeout) / 1000.0;
	cgtime(&read_start);
	while (bufsiz > 0) {
		sent = 0;
		if (usbdev->usecps) {
			if (usbdev->last_write_siz) {
				cgtimer_t now, already_done;
				double sleep_estimate;
				double write_time = (double)(usbdev->last_write_siz) /
						    (double)(usbdev->cps);

				cgtimer_time(&now);
				cgtimer_sub(&now, &usbdev->cgt_last_write, &already_done);
				sleep_estimate = write_time - cgtimer_to_ms(&already_done);

				if (sleep_estimate > 0.0) {
					cgsleep_ms_r(&usbdev->cgt_last_write, write_time * 1000.0);
					cgpu->usbinfo.write_delay_count++;
					cgpu->usbinfo.total_write_delay += sleep_estimate;
				}
			}
			cgsleep_prepare_r(&usbdev->cgt_last_write);
			usbdev->last_write_siz = bufsiz;
		}
		err = usb_bulk_transfer(usbdev->handle, intinfo, epinfo,
					(unsigned char *)buf, bufsiz, &sent, timeout,
					cgpu, MODE_BULK_WRITE, cmd, first ? SEQ0 : SEQ1);
		cgtime(&tv_finish);

		USBDEBUG("USB debug: @_usb_write(%s (nodev=%s)) err=%d%s sent=%d", cgpu->drv->name, bool_str(cgpu->usbinfo.nodev), err, isnodev(err), sent);

		IOERR_CHECK(cgpu, err);

		tot += sent;

		if (err)
			break;

		buf += sent;
		bufsiz -= sent;

		first = false;

		done = tdiff(&tv_finish, &read_start);
		// N.B. this is: return LIBUSB_SUCCESS with whatever size was written
		if (unlikely(done >= max))
			break;
		timeout = initial_timeout - (done * 1000);
		if (!timeout)
			break;
	}

	*processed = tot;

	if (err) {
		applog(LOG_WARNING, "%s %i usb write error: %s", cgpu->drv->name, cgpu->device_id,
		       libusb_error_name(err));
		if (cgpu->usbinfo.continuous_ioerr_count > USB_RETRY_MAX)
			err = LIBUSB_ERROR_OTHER;
<<<<<<< HEAD
	}
out_noerrmsg:
	if (NODEV(err)) {
		cg_ruwlock(&cgpu->usbinfo.devlock);
		release_cgpu(cgpu);
		cg_dwlock(&cgpu->usbinfo.devlock);
	}

	DEVRUNLOCK(cgpu, pstate);
=======
		if (NODEV(err))
			release_cgpu(cgpu);
	}
out_nodev:
	DEVUNLOCK(cgpu, pstate);
>>>>>>> b30ae4a2

	return err;
}

int __usb_transfer(struct cgpu_info *cgpu, uint8_t request_type, uint8_t bRequest, uint16_t wValue, uint16_t wIndex, uint32_t *data, int siz, unsigned int timeout, __maybe_unused enum usb_cmds cmd)
{
	struct cg_usb_device *usbdev;
#if DO_USB_STATS
	struct timeval tv_start, tv_finish;
#endif
	unsigned char buf[64];
	uint32_t *buf32 = (uint32_t *)buf;
	int err, i, bufsiz;

	USBDEBUG("USB debug: _usb_transfer(%s (nodev=%s),type=%"PRIu8",req=%"PRIu8",value=%"PRIu16",index=%"PRIu16",siz=%d,timeout=%u,cmd=%s)", cgpu->drv->name, bool_str(cgpu->usbinfo.nodev), request_type, bRequest, wValue, wIndex, siz, timeout, usb_cmdname(cmd));

	if (cgpu->usbinfo.nodev) {
		USB_REJECT(cgpu, MODE_CTRL_WRITE);

		err = LIBUSB_ERROR_NO_DEVICE;
		goto out_;
	}
	usbdev = cgpu->usbdev;
	if (timeout == DEVTIMEOUT)
		timeout = usbdev->found->timeout;

	USBDEBUG("USB debug: @_usb_transfer() data=%s", bin2hex((unsigned char *)data, (size_t)siz));

	if (siz > 0) {
		bufsiz = siz - 1;
		bufsiz >>= 2;
		bufsiz++;
		for (i = 0; i < bufsiz; i++)
			buf32[i] = htole32(data[i]);
	}

	USBDEBUG("USB debug: @_usb_transfer() buf=%s", bin2hex(buf, (size_t)siz));

	if (usbdev->usecps) {
		if (usbdev->last_write_siz) {
			cgtimer_t now, already_done;
			double sleep_estimate;
			double write_time = (double)(usbdev->last_write_siz) /
					    (double)(usbdev->cps);

			cgtimer_time(&now);
			cgtimer_sub(&now, &usbdev->cgt_last_write, &already_done);
			sleep_estimate = write_time - cgtimer_to_ms(&already_done);

			if (sleep_estimate > 0.0) {
				cgsleep_ms_r(&usbdev->cgt_last_write, write_time * 1000.0);
				cgpu->usbinfo.write_delay_count++;
				cgpu->usbinfo.total_write_delay += sleep_estimate;
			}
		}
		cgsleep_prepare_r(&usbdev->cgt_last_write);
		usbdev->last_write_siz = siz;
	}
	STATS_TIMEVAL(&tv_start);
	cg_rlock(&cgusb_fd_lock);
	err = libusb_control_transfer(usbdev->handle, request_type,
		bRequest, wValue, wIndex, buf, (uint16_t)siz, timeout);
	cg_runlock(&cgusb_fd_lock);
	STATS_TIMEVAL(&tv_finish);
	USB_STATS(cgpu, &tv_start, &tv_finish, err, MODE_CTRL_WRITE, cmd, SEQ0, timeout);

	USBDEBUG("USB debug: @_usb_transfer(%s (nodev=%s)) err=%d%s", cgpu->drv->name, bool_str(cgpu->usbinfo.nodev), err, isnodev(err));

	IOERR_CHECK(cgpu, err);

	if (err < 0 && err != LIBUSB_ERROR_TIMEOUT) {
		applog(LOG_WARNING, "%s %i usb transfer error: %s", cgpu->drv->name, cgpu->device_id,
		       libusb_error_name(err));
	}
out_:
	return err;
}

int _usb_transfer(struct cgpu_info *cgpu, uint8_t request_type, uint8_t bRequest, uint16_t wValue, uint16_t wIndex, uint32_t *data, int siz, unsigned int timeout, enum usb_cmds cmd)
{
	int pstate, err;

	DEVRLOCK(cgpu, pstate);

	err = __usb_transfer(cgpu, request_type, bRequest, wValue, wIndex, data, siz, timeout, cmd);

	if (NOCONTROLDEV(err)) {
		cg_ruwlock(&cgpu->usbinfo.devlock);
		release_cgpu(cgpu);
		cg_dwlock(&cgpu->usbinfo.devlock);
	}

	DEVRUNLOCK(cgpu, pstate);

	return err;
}

int _usb_transfer_read(struct cgpu_info *cgpu, uint8_t request_type, uint8_t bRequest, uint16_t wValue, uint16_t wIndex, char *buf, int bufsiz, int *amount, unsigned int timeout, __maybe_unused enum usb_cmds cmd)
{
	struct cg_usb_device *usbdev;
#if DO_USB_STATS
	struct timeval tv_start, tv_finish;
#endif
	unsigned char tbuf[64];
	int err, pstate;

	DEVRLOCK(cgpu, pstate);

	USBDEBUG("USB debug: _usb_transfer_read(%s (nodev=%s),type=%"PRIu8",req=%"PRIu8",value=%"PRIu16",index=%"PRIu16",bufsiz=%d,timeout=%u,cmd=%s)", cgpu->drv->name, bool_str(cgpu->usbinfo.nodev), request_type, bRequest, wValue, wIndex, bufsiz, timeout, usb_cmdname(cmd));

	if (cgpu->usbinfo.nodev) {
		USB_REJECT(cgpu, MODE_CTRL_READ);

		err = LIBUSB_ERROR_NO_DEVICE;
		goto out_noerrmsg;
	}
	usbdev = cgpu->usbdev;
	if (timeout == DEVTIMEOUT)
		timeout = usbdev->found->timeout;

	*amount = 0;

	if (usbdev->usecps && usbdev->last_write_siz) {
		cgtimer_t now, already_done;
		double sleep_estimate;
		double write_time = (double)(usbdev->last_write_siz) /
				    (double)(usbdev->cps);

		cgtimer_time(&now);
		cgtimer_sub(&now, &usbdev->cgt_last_write, &already_done);
		sleep_estimate = write_time - cgtimer_to_ms(&already_done);

		if (sleep_estimate > 0.0) {
			cgsleep_ms_r(&usbdev->cgt_last_write, write_time * 1000.0);
			cgpu->usbinfo.read_delay_count++;
			cgpu->usbinfo.total_read_delay += sleep_estimate;
		}
	}
	memset(tbuf, 0, 64);
	STATS_TIMEVAL(&tv_start);
	cg_rlock(&cgusb_fd_lock);
	err = libusb_control_transfer(usbdev->handle, request_type,
		bRequest, wValue, wIndex,
		tbuf, (uint16_t)bufsiz, timeout);
	cg_runlock(&cgusb_fd_lock);
	STATS_TIMEVAL(&tv_finish);
	USB_STATS(cgpu, &tv_start, &tv_finish, err, MODE_CTRL_READ, cmd, SEQ0, timeout);
	memcpy(buf, tbuf, bufsiz);

	USBDEBUG("USB debug: @_usb_transfer_read(%s (nodev=%s)) amt/err=%d%s%s%s", cgpu->drv->name, bool_str(cgpu->usbinfo.nodev), err, isnodev(err), err > 0 ? " = " : BLANK, err > 0 ? bin2hex((unsigned char *)buf, (size_t)err) : BLANK);

	IOERR_CHECK(cgpu, err);

	if (err > 0) {
		*amount = err;
		err = 0;
	}
	if (err < 0 && err != LIBUSB_ERROR_TIMEOUT) {
		applog(LOG_WARNING, "%s %i usb transfer read error: %s", cgpu->drv->name, cgpu->device_id,
		       libusb_error_name(err));
	}
out_noerrmsg:
	if (NOCONTROLDEV(err)) {
		cg_ruwlock(&cgpu->usbinfo.devlock);
		release_cgpu(cgpu);
		cg_dwlock(&cgpu->usbinfo.devlock);
	}

	DEVRUNLOCK(cgpu, pstate);

	return err;
}

#define FTDI_STATUS_B0_MASK     (FTDI_RS0_CTS | FTDI_RS0_DSR | FTDI_RS0_RI | FTDI_RS0_RLSD)
#define FTDI_RS0_CTS    (1 << 4)
#define FTDI_RS0_DSR    (1 << 5)
#define FTDI_RS0_RI     (1 << 6)
#define FTDI_RS0_RLSD   (1 << 7)

/* Clear to send for FTDI */
int usb_ftdi_cts(struct cgpu_info *cgpu)
{
	char buf[2], ret;
	int err, amount;

	err = _usb_transfer_read(cgpu, (uint8_t)FTDI_TYPE_IN, (uint8_t)5,
				 (uint16_t)0, (uint16_t)0, buf, 2,
				 &amount, DEVTIMEOUT, C_FTDI_STATUS);
	/* We return true in case drivers are waiting indefinitely to try and
	 * write to something that's not there. */
	if (err)
		return true;

	ret = buf[0] & FTDI_STATUS_B0_MASK;
	return (ret & FTDI_RS0_CTS);
}

int _usb_ftdi_set_latency(struct cgpu_info *cgpu, int intinfo)
{
	int err = 0;
	int pstate;

	DEVWLOCK(cgpu, pstate);

	if (cgpu->usbdev) {
		if (cgpu->usbdev->usb_type != USB_TYPE_FTDI) {
			applog(LOG_ERR, "%s: cgid %d latency request on non-FTDI device",
				cgpu->drv->name, cgpu->cgminer_id);
			err = LIBUSB_ERROR_NOT_SUPPORTED;
		} else if (cgpu->usbdev->found->latency == LATENCY_UNUSED) {
			applog(LOG_ERR, "%s: cgid %d invalid latency (UNUSED)",
				cgpu->drv->name, cgpu->cgminer_id);
			err = LIBUSB_ERROR_NOT_SUPPORTED;
		}

		if (!err)
			err = __usb_transfer(cgpu, FTDI_TYPE_OUT, FTDI_REQUEST_LATENCY,
						cgpu->usbdev->found->latency,
						USBIF(cgpu->usbdev, intinfo),
						NULL, 0, DEVTIMEOUT, C_LATENCY);
	}

	DEVWUNLOCK(cgpu, pstate);

	applog(LOG_DEBUG, "%s: cgid %d %s got err %d",
				cgpu->drv->name, cgpu->cgminer_id,
				usb_cmdname(C_LATENCY), err);

	return err;
}

void usb_buffer_enable(struct cgpu_info *cgpu)
{
	struct cg_usb_device *cgusb;
	int pstate;

	DEVWLOCK(cgpu, pstate);

	cgusb = cgpu->usbdev;
	if (cgusb && !cgusb->buffer) {
		cgusb->bufamt = 0;
		cgusb->buffer = malloc(USB_MAX_READ+1);
		if (!cgusb->buffer)
			quit(1, "Failed to malloc buffer for USB %s%i",
				cgpu->drv->name, cgpu->device_id);
		cgusb->bufsiz = USB_MAX_READ;
	}

	DEVWUNLOCK(cgpu, pstate);
}

void usb_buffer_disable(struct cgpu_info *cgpu)
{
	struct cg_usb_device *cgusb;
	int pstate;

	DEVWLOCK(cgpu, pstate);

	cgusb = cgpu->usbdev;
	if (cgusb && cgusb->buffer) {
		cgusb->bufamt = 0;
		cgusb->bufsiz = 0;
		free(cgusb->buffer);
		cgusb->buffer = NULL;
	}

	DEVWUNLOCK(cgpu, pstate);
}

void usb_buffer_clear(struct cgpu_info *cgpu)
{
	int pstate;

	DEVWLOCK(cgpu, pstate);

	if (cgpu->usbdev)
		cgpu->usbdev->bufamt = 0;

	DEVWUNLOCK(cgpu, pstate);
}

uint32_t usb_buffer_size(struct cgpu_info *cgpu)
{
	uint32_t ret = 0;
	int pstate;

	DEVRLOCK(cgpu, pstate);

	if (cgpu->usbdev)
		ret = cgpu->usbdev->bufamt;

	DEVRUNLOCK(cgpu, pstate);

	return ret;
}

void usb_set_cps(struct cgpu_info *cgpu, int cps)
{
	int pstate;

	DEVWLOCK(cgpu, pstate);

	if (cgpu->usbdev)
		cgpu->usbdev->cps = cps;

	DEVWUNLOCK(cgpu, pstate);
}

void usb_enable_cps(struct cgpu_info *cgpu)
{
	int pstate;

	DEVWLOCK(cgpu, pstate);

	if (cgpu->usbdev)
		cgpu->usbdev->usecps = true;

	DEVWUNLOCK(cgpu, pstate);
}

void usb_disable_cps(struct cgpu_info *cgpu)
{
	int pstate;

	DEVWLOCK(cgpu, pstate);

	if (cgpu->usbdev)
		cgpu->usbdev->usecps = false;

	DEVWUNLOCK(cgpu, pstate);
}

/*
 * The value returned (0) when usbdev is NULL
 * doesn't matter since it also means the next call to
 * any usbutils function will fail with a nodev
 * N.B. this is to get the interface number to use in a control_transfer
 * which for some devices isn't actually the interface number
 */
int _usb_interface(struct cgpu_info *cgpu, int intinfo)
{
	int interface = 0;
	int pstate;

	DEVRLOCK(cgpu, pstate);

	if (cgpu->usbdev)
		interface = cgpu->usbdev->found->intinfos[intinfo].ctrl_transfer;

	DEVRUNLOCK(cgpu, pstate);

	return interface;
}

enum sub_ident usb_ident(struct cgpu_info *cgpu)
{
	enum sub_ident ident = IDENT_UNK;
	int pstate;

	DEVRLOCK(cgpu, pstate);

	if (cgpu->usbdev)
		ident = cgpu->usbdev->ident;

	DEVRUNLOCK(cgpu, pstate);

	return ident;
}

/*
 * If you pass both intinfo and epinfo as <0 then it will set all
 * endpoints to PrefPacketSize
 * If intinfo >=0 but epinfo <0 then it will set all endpoints
 * for the given one intinfo to PrefPacketSize
 * If both are >=0 then it will set only the specified single
 * endpoint (intinfo,epinfo) to PrefPacketSize
 */
void _usb_set_pps(struct cgpu_info *cgpu, int intinfo, int epinfo, uint16_t PrefPacketSize)
{
	struct usb_find_devices *found;
	int pstate;

	DEVWLOCK(cgpu, pstate);

	if (cgpu->usbdev) {
		found = cgpu->usbdev->found;
		if (intinfo >= 0 && epinfo >= 0)
			found->intinfos[intinfo].epinfos[epinfo].PrefPacketSize = PrefPacketSize;
		else {
			if (intinfo >= 0) {
				for (epinfo = 0; epinfo < found->intinfos[intinfo].epinfo_count; epinfo++)
					found->intinfos[intinfo].epinfos[epinfo].PrefPacketSize = PrefPacketSize;
			} else {
				for (intinfo = 0; intinfo < found->intinfo_count ; intinfo++)
					for (epinfo = 0; epinfo < found->intinfos[intinfo].epinfo_count; epinfo++)
						found->intinfos[intinfo].epinfos[epinfo].PrefPacketSize = PrefPacketSize;
			}
		}
	}

	DEVWUNLOCK(cgpu, pstate);
}

// Need to set all devices with matching usbdev
void usb_set_dev_start(struct cgpu_info *cgpu)
{
	struct cg_usb_device *cgusb;
	struct cgpu_info *cgpu2;
	struct timeval now;
	int pstate;

	DEVWLOCK(cgpu, pstate);

	cgusb = cgpu->usbdev;

	// If the device wasn't dropped
	if (cgusb != NULL) {
		int i;

		cgtime(&now);

		for (i = 0; i < total_devices; i++) {
			cgpu2 = get_devices(i);
			if (cgpu2->usbdev == cgusb)
				copy_time(&(cgpu2->dev_start_tv), &now);
		}
	}

	DEVWUNLOCK(cgpu, pstate);
}

void usb_cleanup(void)
{
	struct cgpu_info *cgpu;
	int count, pstate;
	int i;

	hotplug_time = 0;

	cgsleep_ms(10);

	count = 0;
	for (i = 0; i < total_devices; i++) {
		cgpu = devices[i];
		switch (cgpu->drv->drv_id) {
			case DRIVER_bflsc:
			case DRIVER_bitforce:
			case DRIVER_bitfury:
			case DRIVER_modminer:
			case DRIVER_icarus:
			case DRIVER_avalon:
			case DRIVER_klondike:
				DEVWLOCK(cgpu, pstate);
				release_cgpu(cgpu);
				DEVWUNLOCK(cgpu, pstate);
				count++;
				break;
			default:
				break;
		}
	}

	/*
	 * Must attempt to wait for the resource thread to release coz
	 * during a restart it won't automatically release them in linux
	 */
	if (count) {
		struct timeval start, now;

		cgtime(&start);
		while (42) {
			cgsleep_ms(50);

			mutex_lock(&cgusbres_lock);

			if (!res_work_head)
				break;

			cgtime(&now);
			if (tdiff(&now, &start) > 0.366) {
				applog(LOG_WARNING,
					"usb_cleanup gave up waiting for resource thread");
				break;
			}

			mutex_unlock(&cgusbres_lock);
		}
		mutex_unlock(&cgusbres_lock);
	}

	cgsem_destroy(&usb_resource_sem);
}

#define DRIVER_COUNT_FOUND(X) if (X##_drv.name && strcasecmp(ptr, X##_drv.name) == 0) { \
	drv_count[X##_drv.drv_id].limit = lim; \
	found = true; \
	}
void usb_initialise()
{
	char *fre, *ptr, *comma, *colon;
	int bus, dev, lim, i;
	bool found;

	for (i = 0; i < DRIVER_MAX; i++) {
		drv_count[i].count = 0;
		drv_count[i].limit = 999999;
	}

	cgusb_check_init();

	if (opt_usb_select && *opt_usb_select) {
		// Absolute device limit
		if (*opt_usb_select == ':') {
			total_limit = atoi(opt_usb_select+1);
			if (total_limit < 0)
				quit(1, "Invalid --usb total limit");
		// Comma list of bus:dev devices to match
		} else if (isdigit(*opt_usb_select)) {
			fre = ptr = strdup(opt_usb_select);
			do {
				comma = strchr(ptr, ',');
				if (comma)
					*(comma++) = '\0';

				colon = strchr(ptr, ':');
				if (!colon)
					quit(1, "Invalid --usb bus:dev missing ':'");

				*(colon++) = '\0';

				if (!isdigit(*ptr))
					quit(1, "Invalid --usb bus:dev - bus must be a number");

				if (!isdigit(*colon) && *colon != '*')
					quit(1, "Invalid --usb bus:dev - dev must be a number or '*'");

				bus = atoi(ptr);
				if (bus <= 0)
					quit(1, "Invalid --usb bus:dev - bus must be > 0");

				if (*colon == '*')
					dev = -1;
				else {
					dev = atoi(colon);
					if (dev <= 0)
						quit(1, "Invalid --usb bus:dev - dev must be > 0 or '*'");
				}

				busdev = realloc(busdev, sizeof(*busdev) * (++busdev_count));
				if (unlikely(!busdev))
					quit(1, "USB failed to realloc busdev");

				busdev[busdev_count-1].bus_number = bus;
				busdev[busdev_count-1].device_address = dev;

				ptr = comma;
			} while (ptr);
			free(fre);
		// Comma list of DRV:limit
		} else {
			fre = ptr = strdup(opt_usb_select);
			do {
				comma = strchr(ptr, ',');
				if (comma)
					*(comma++) = '\0';

				colon = strchr(ptr, ':');
				if (!colon)
					quit(1, "Invalid --usb DRV:limit missing ':'");

				*(colon++) = '\0';

				if (!isdigit(*colon))
					quit(1, "Invalid --usb DRV:limit - limit must be a number");

				lim = atoi(colon);
				if (lim < 0)
					quit(1, "Invalid --usb DRV:limit - limit must be >= 0");

				found = false;
				/* Use the DRIVER_PARSE_COMMANDS macro to iterate
				 * over all the drivers. */
				DRIVER_PARSE_COMMANDS(DRIVER_COUNT_FOUND)
				if (!found)
					quit(1, "Invalid --usb DRV:limit - unknown DRV='%s'", ptr);

				ptr = comma;
			} while (ptr);
			free(fre);
		}
	}
}

#ifndef WIN32
#include <errno.h>
#include <unistd.h>
#include <sys/types.h>
#include <sys/ipc.h>
#include <sys/sem.h>
#include <sys/stat.h>
#include <fcntl.h>

#ifndef __APPLE__
union semun {
	int val;
	struct semid_ds *buf;
	unsigned short *array;
	struct seminfo *__buf;
};
#endif

#else
static LPSECURITY_ATTRIBUTES unsec(LPSECURITY_ATTRIBUTES sec)
{
	FreeSid(((PSECURITY_DESCRIPTOR)(sec->lpSecurityDescriptor))->Group);
	free(sec->lpSecurityDescriptor);
	free(sec);
	return NULL;
}

static LPSECURITY_ATTRIBUTES mksec(const char *dname, uint8_t bus_number, uint8_t device_address)
{
	SID_IDENTIFIER_AUTHORITY SIDAuthWorld = {SECURITY_WORLD_SID_AUTHORITY};
	PSID gsid = NULL;
	LPSECURITY_ATTRIBUTES sec_att = NULL;
	PSECURITY_DESCRIPTOR sec_des = NULL;

	sec_des = malloc(sizeof(*sec_des));
	if (unlikely(!sec_des))
		quit(1, "MTX: Failed to malloc LPSECURITY_DESCRIPTOR");

	if (!InitializeSecurityDescriptor(sec_des, SECURITY_DESCRIPTOR_REVISION)) {
		applog(LOG_ERR,
			"MTX: %s (%d:%d) USB failed to init secdes err (%d)",
			dname, (int)bus_number, (int)device_address,
			(int)GetLastError());
		free(sec_des);
		return NULL;
	}

	if (!SetSecurityDescriptorDacl(sec_des, TRUE, NULL, FALSE)) {
		applog(LOG_ERR,
			"MTX: %s (%d:%d) USB failed to secdes dacl err (%d)",
			dname, (int)bus_number, (int)device_address,
			(int)GetLastError());
		free(sec_des);
		return NULL;
	}

	if(!AllocateAndInitializeSid(&SIDAuthWorld, 1, SECURITY_WORLD_RID, 0, 0, 0, 0, 0, 0, 0, &gsid)) {
		applog(LOG_ERR,
			"MTX: %s (%d:%d) USB failed to create gsid err (%d)",
			dname, (int)bus_number, (int)device_address,
			(int)GetLastError());
		free(sec_des);
		return NULL;
	}

	if (!SetSecurityDescriptorGroup(sec_des, gsid, FALSE)) {
		applog(LOG_ERR,
			"MTX: %s (%d:%d) USB failed to secdes grp err (%d)",
			dname, (int)bus_number, (int)device_address,
			(int)GetLastError());
		FreeSid(gsid);
		free(sec_des);
		return NULL;
	}

	sec_att = malloc(sizeof(*sec_att));
	if (unlikely(!sec_att))
		quit(1, "MTX: Failed to malloc LPSECURITY_ATTRIBUTES");

	sec_att->nLength = sizeof(*sec_att);
	sec_att->lpSecurityDescriptor = sec_des;
	sec_att->bInheritHandle = FALSE;

	return sec_att;
}
#endif

// Any errors should always be printed since they will rarely if ever occur
// and thus it is best to always display them
static bool resource_lock(const char *dname, uint8_t bus_number, uint8_t device_address)
{
	applog(LOG_DEBUG, "USB res lock %s %d-%d", dname, (int)bus_number, (int)device_address);

#ifdef WIN32
	struct cgpu_info *cgpu;
	LPSECURITY_ATTRIBUTES sec;
	HANDLE usbMutex;
	char name[64];
	DWORD res;
	int i;

	if (is_in_use_bd(bus_number, device_address))
		return false;

	snprintf(name, sizeof(name), "cg-usb-%d-%d", (int)bus_number, (int)device_address);

	sec = mksec(dname, bus_number, device_address);
	if (!sec)
		return false;

	usbMutex = CreateMutex(sec, FALSE, name);
	if (usbMutex == NULL) {
		applog(LOG_ERR,
			"MTX: %s USB failed to get '%s' err (%d)",
			dname, name, (int)GetLastError());
		sec = unsec(sec);
		return false;
	}

	res = WaitForSingleObject(usbMutex, 0);

	switch(res) {
		case WAIT_OBJECT_0:
		case WAIT_ABANDONED:
			// Am I using it already?
			for (i = 0; i < total_devices; i++) {
				cgpu = get_devices(i);
				if (cgpu->usbinfo.bus_number == bus_number &&
				    cgpu->usbinfo.device_address == device_address &&
				    cgpu->usbinfo.nodev == false) {
					if (ReleaseMutex(usbMutex)) {
						applog(LOG_WARNING,
							"MTX: %s USB can't get '%s' - device in use",
							dname, name);
						goto fail;
					}
					applog(LOG_ERR,
						"MTX: %s USB can't get '%s' - device in use - failure (%d)",
						dname, name, (int)GetLastError());
					goto fail;
				}
			}
			break;
		case WAIT_TIMEOUT:
			if (!hotplug_mode)
				applog(LOG_WARNING,
					"MTX: %s USB failed to get '%s' - device in use",
					dname, name);
			goto fail;
		case WAIT_FAILED:
			applog(LOG_ERR,
				"MTX: %s USB failed to get '%s' err (%d)",
				dname, name, (int)GetLastError());
			goto fail;
		default:
			applog(LOG_ERR,
				"MTX: %s USB failed to get '%s' unknown reply (%d)",
				dname, name, (int)res);
			goto fail;
	}

	add_in_use(bus_number, device_address);
	in_use_store_ress(bus_number, device_address, (void *)usbMutex, (void *)sec);

	return true;
fail:
	CloseHandle(usbMutex);
	sec = unsec(sec);
	return false;
#else
	struct semid_ds seminfo;
	union semun opt;
	char name[64];
	key_t *key;
	int *sem;
	int fd, count;

	if (is_in_use_bd(bus_number, device_address))
		return false;

	snprintf(name, sizeof(name), "/tmp/cgminer-usb-%d-%d", (int)bus_number, (int)device_address);
	fd = open(name, O_CREAT|O_RDONLY, S_IRUSR|S_IWUSR|S_IRGRP|S_IROTH);
	if (fd == -1) {
		applog(LOG_ERR,
			"SEM: %s USB open failed '%s' err (%d) %s",
			dname, name, errno, strerror(errno));
		goto _out;
	}
	close(fd);

	key = malloc(sizeof(*key));
	if (unlikely(!key))
		quit(1, "SEM: Failed to malloc key");

	sem = malloc(sizeof(*sem));
	if (unlikely(!sem))
		quit(1, "SEM: Failed to malloc sem");

	*key = ftok(name, 'K');
	*sem = semget(*key, 1, IPC_CREAT | IPC_EXCL | 438);
	if (*sem < 0) {
		if (errno != EEXIST) {
			applog(LOG_ERR,
				"SEM: %s USB failed to get '%s' err (%d) %s",
				dname, name, errno, strerror(errno));
			goto free_out;
		}

		*sem = semget(*key, 1, 0);
		if (*sem < 0) {
			applog(LOG_ERR,
				"SEM: %s USB failed to access '%s' err (%d) %s",
				dname, name, errno, strerror(errno));
			goto free_out;
		}

		opt.buf = &seminfo;
		count = 0;
		while (++count) {
			// Should NEVER take 100ms
			if (count > 99) {
				applog(LOG_ERR,
					"SEM: %s USB timeout waiting for (%d) '%s'",
					dname, *sem, name);
				goto free_out;
			}
			if (semctl(*sem, 0, IPC_STAT, opt) == -1) {
				applog(LOG_ERR,
					"SEM: %s USB failed to wait for (%d) '%s' count %d err (%d) %s",
					dname, *sem, name, count, errno, strerror(errno));
				goto free_out;
			}
			if (opt.buf->sem_otime != 0)
				break;
			cgsleep_ms(1);
		}
	}

	struct sembuf sops[] = {
		{ 0, 0, IPC_NOWAIT | SEM_UNDO },
		{ 0, 1, IPC_NOWAIT | SEM_UNDO }
	};

	if (semop(*sem, sops, 2)) {
		if (errno == EAGAIN) {
			if (!hotplug_mode)
				applog(LOG_WARNING,
					"SEM: %s USB failed to get (%d) '%s' - device in use",
					dname, *sem, name);
		} else {
			applog(LOG_DEBUG,
				"SEM: %s USB failed to get (%d) '%s' err (%d) %s",
				dname, *sem, name, errno, strerror(errno));
		}
		goto free_out;
	}

	add_in_use(bus_number, device_address);
	in_use_store_ress(bus_number, device_address, (void *)key, (void *)sem);
	return true;

free_out:
	free(sem);
	free(key);
_out:
	return false;
#endif
}

// Any errors should always be printed since they will rarely if ever occur
// and thus it is best to always display them
static void resource_unlock(const char *dname, uint8_t bus_number, uint8_t device_address)
{
	applog(LOG_DEBUG, "USB res unlock %s %d-%d", dname, (int)bus_number, (int)device_address);

#ifdef WIN32
	LPSECURITY_ATTRIBUTES sec = NULL;
	HANDLE usbMutex = NULL;
	char name[64];

	snprintf(name, sizeof(name), "cg-usb-%d-%d", (int)bus_number, (int)device_address);

	in_use_get_ress(bus_number, device_address, (void **)(&usbMutex), (void **)(&sec));

	if (!usbMutex || !sec)
		goto fila;

	if (!ReleaseMutex(usbMutex))
		applog(LOG_ERR,
			"MTX: %s USB failed to release '%s' err (%d)",
			dname, name, (int)GetLastError());

fila:

	if (usbMutex)
		CloseHandle(usbMutex);
	if (sec)
		unsec(sec);
	remove_in_use(bus_number, device_address);
	return;
#else
	char name[64];
	key_t *key = NULL;
	int *sem = NULL;

	snprintf(name, sizeof(name), "/tmp/cgminer-usb-%d-%d", (int)bus_number, (int)device_address);

	in_use_get_ress(bus_number, device_address, (void **)(&key), (void **)(&sem));

	if (!key || !sem)
		goto fila;

	struct sembuf sops[] = {
		{ 0, -1, SEM_UNDO }
	};

	// Allow a 10ms timeout
	// exceeding this timeout means it would probably never succeed anyway
	struct timespec timeout = { 0, 10000000 };

	if (semtimedop(*sem, sops, 1, &timeout)) {
		applog(LOG_ERR,
			"SEM: %s USB failed to release '%s' err (%d) %s",
			dname, name, errno, strerror(errno));
	}

	if (semctl(*sem, 0, IPC_RMID)) {
		applog(LOG_WARNING,
			"SEM: %s USB failed to remove SEM '%s' err (%d) %s",
			dname, name, errno, strerror(errno));
	}

fila:

	free(sem);
	free(key);
	remove_in_use(bus_number, device_address);
	return;
#endif
}

static void resource_process()
{
	struct resource_work *res_work = NULL;
	struct resource_reply *res_reply = NULL;
	bool ok;

	applog(LOG_DEBUG, "RES: %s (%d:%d) lock=%d",
			res_work_head->dname,
			(int)res_work_head->bus_number,
			(int)res_work_head->device_address,
			res_work_head->lock);

	if (res_work_head->lock) {
		ok = resource_lock(res_work_head->dname,
					res_work_head->bus_number,
					res_work_head->device_address);

		applog(LOG_DEBUG, "RES: %s (%d:%d) lock ok=%d",
				res_work_head->dname,
				(int)res_work_head->bus_number,
				(int)res_work_head->device_address,
				ok);

		res_reply = calloc(1, sizeof(*res_reply));
		if (unlikely(!res_reply))
			quit(1, "USB failed to calloc res_reply");

		res_reply->bus_number = res_work_head->bus_number;
		res_reply->device_address = res_work_head->device_address;
		res_reply->got = ok;
		res_reply->next = res_reply_head;

		res_reply_head = res_reply;
	}
	else
		resource_unlock(res_work_head->dname,
				res_work_head->bus_number,
				res_work_head->device_address);

	res_work = res_work_head;
	res_work_head = res_work_head->next;
	free(res_work);
}

void *usb_resource_thread(void __maybe_unused *userdata)
{
	pthread_setcanceltype(PTHREAD_CANCEL_ASYNCHRONOUS, NULL);

	RenameThread("usbresource");

	applog(LOG_DEBUG, "RES: thread starting");

	while (42) {
		/* Wait to be told we have work to do */
		cgsem_wait(&usb_resource_sem);

		mutex_lock(&cgusbres_lock);
		while (res_work_head)
			resource_process();
		mutex_unlock(&cgusbres_lock);
	}

	return NULL;
}<|MERGE_RESOLUTION|>--- conflicted
+++ resolved
@@ -2350,11 +2350,7 @@
 		USB_REJECT(cgpu, MODE_BULK_READ);
 
 		err = LIBUSB_ERROR_NO_DEVICE;
-<<<<<<< HEAD
 		goto out_noerrmsg;
-=======
-		goto out_nodev;
->>>>>>> b30ae4a2
 	}
 
 	usbdev = cgpu->usbdev;
@@ -2592,33 +2588,19 @@
 	memcpy((char *)buf, (const char *)usbbuf, (tot < (int)bufsiz) ? tot + 1 : (int)bufsiz);
 
 out_unlock:
-<<<<<<< HEAD
 	if (err && err != LIBUSB_ERROR_TIMEOUT && err != LIBUSB_TRANSFER_TIMED_OUT) {
-=======
-	if (err && err != LIBUSB_ERROR_TIMEOUT) {
->>>>>>> b30ae4a2
 		applog(LOG_WARNING, "%s %i usb read error: %s", cgpu->drv->name, cgpu->device_id,
 		       libusb_error_name(err));
 		if (cgpu->usbinfo.continuous_ioerr_count > USB_RETRY_MAX)
 			err = LIBUSB_ERROR_OTHER;
-<<<<<<< HEAD
 	}
 out_noerrmsg:
 	if (NODEV(err)) {
 		cg_ruwlock(&cgpu->usbinfo.devlock);
 		release_cgpu(cgpu);
-		cg_dwlock(&cgpu->usbinfo.devlock);
-	}
-
-	DEVRUNLOCK(cgpu, pstate);
-
-=======
-		if (NODEV(err))
-			release_cgpu(cgpu);
-	}
-out_nodev:
-	DEVUNLOCK(cgpu, pstate);
->>>>>>> b30ae4a2
+		DEVWUNLOCK(cgpu, pstate);
+	} else
+		DEVRUNLOCK(cgpu, pstate);
 
 	return err;
 }
@@ -2642,11 +2624,7 @@
 		USB_REJECT(cgpu, MODE_BULK_WRITE);
 
 		err = LIBUSB_ERROR_NO_DEVICE;
-<<<<<<< HEAD
 		goto out_noerrmsg;
-=======
-		goto out_nodev;
->>>>>>> b30ae4a2
 	}
 
 	usbdev = cgpu->usbdev;
@@ -2715,23 +2693,14 @@
 		       libusb_error_name(err));
 		if (cgpu->usbinfo.continuous_ioerr_count > USB_RETRY_MAX)
 			err = LIBUSB_ERROR_OTHER;
-<<<<<<< HEAD
 	}
 out_noerrmsg:
 	if (NODEV(err)) {
 		cg_ruwlock(&cgpu->usbinfo.devlock);
 		release_cgpu(cgpu);
-		cg_dwlock(&cgpu->usbinfo.devlock);
-	}
-
-	DEVRUNLOCK(cgpu, pstate);
-=======
-		if (NODEV(err))
-			release_cgpu(cgpu);
-	}
-out_nodev:
-	DEVUNLOCK(cgpu, pstate);
->>>>>>> b30ae4a2
+		DEVWUNLOCK(cgpu, pstate);
+	} else
+		DEVRUNLOCK(cgpu, pstate);
 
 	return err;
 }
